# This file defines the general configuration for the kojismokydingo
# wheel, as well as the the tools tox, nose, flake8, mypy, coverage,
# bandit, and sphinx. However, most interactions should be facilitated
# via targets in the Makefile rather than invoking tox or setup.py
# directly.


[metadata]

name = kojismokydingo
version = 2.2.0
description =  A collection of Koji client plugins and utils

author = Christopher O'Brien
# O'Brien breaks so many tools.

author_email = obriencj@gmail.com

copyright_years = 2020-2024

license = GNU General Public License v3 (GPLv3)
license_files =
  LICENSE

long_description = file: README.md
long_description_content_type = text/markdown

home_page = https://github.com/obriencj/koji-smoky-dingo

platform = any

project_urls =
  Source = https://github.com/obriencj/koji-smoky-dingo
  Bug Reports = https://github.com/obriencj/koji-smoky-dingo/issues
  Documentation = https://obriencj.github.io/koji-smoky-dingo
  Discussions = https://obriencj.github.io/koji-smoky-dingo/discussions

classifiers =
  Development Status :: 5 - Production/Stable
  Environment :: Console
  Intended Audience :: Developers
  License :: OSI Approved :: GNU General Public License v3 (GPLv3)
  Natural Language :: English
  Programming Language :: Python :: 3
  Programming Language :: Python :: 3.6
  Programming Language :: Python :: 3.7
  Programming Language :: Python :: 3.8
  Programming Language :: Python :: 3.9
  Programming Language :: Python :: 3.10
  Programming Language :: Python :: 3.11
  Programming Language :: Python :: 3.12
  Topic :: Software Development :: Build Tools
  Topic :: Utilities


[options]

packages =
  koji_cli_plugins
  kojismokydingo
  kojismokydingo.cli
  kojismokydingo.sift
  kojismokydingo.standalone

zip_safe = False

install_requires =
  appdirs
  koji
  # preoccupied.koji-typing
  typing_extensions ; python_version < '3.10'

tests_require =
  docutils


[options.entry_points]

koji_smoky_dingo =
  affected-targets = kojismokydingo.cli.tags:AffectedTargets
  block-env-var = kojismokydingo.cli.tags:BlockEnvVar
  block-rpm-macro = kojismokydingo.cli.tags:BlockRPMMacro
  bulk-move-builds = kojismokydingo.cli.builds:BulkMoveBuilds
  bulk-tag-builds = kojismokydingo.cli.builds:BulkTagBuilds
  bulk-untag-builds = kojismokydingo.cli.builds:BulkUntagBuilds
  check-hosts = kojismokydingo.cli.hosts:CheckHosts
  check-repo = kojismokydingo.cli.tags:CheckRepo
  client-config = kojismokydingo.cli.clients:ClientConfig
  cginfo = kojismokydingo.cli.users:ShowCGInfo
  filter-builds = kojismokydingo.cli.builds:FilterBuilds
  filter-tags = kojismokydingo.cli.tags:FilterTags
  latest-archives = kojismokydingo.cli.archives:LatestArchives
  list-btypes = kojismokydingo.cli.builds:ListBTypes
  list-build-archives = kojismokydingo.cli.archives:ListBuildArchives
  list-cgs = kojismokydingo.cli.builds:ListCGs
  list-component-builds = kojismokydingo.cli.builds:ListComponents
  list-env-vars = kojismokydingo.cli.tags:ListEnvVars
  list-rpm-macros = kojismokydingo.cli.tags:ListRPMMacros
  list-tag-extras = kojismokydingo.cli.tags:ListTagExtras
  open = kojismokydingo.cli.clients:ClientOpen
  perminfo = kojismokydingo.cli.users:ShowPermissionInfo
  pull-container = kojismokydingo.cli.builds:PullContainer
  remove-env-var = kojismokydingo.cli.tags:RemoveEnvVar
  remove-rpm-macro = kojismokydingo.cli.tags:RemoveRPMMacro
  renum-tag-inheritance = kojismokydingo.cli.tags:RenumTagInheritance
  repoquery = kojismokydingo.cli.tags:RepoQuery
  set-env-var = kojismokydingo.cli.tags:SetEnvVar
  set-rpm-macro = kojismokydingo.cli.tags:SetRPMMacro
  swap-tag-inheritance = kojismokydingo.cli.tags:SwapTagInheritance
  userinfo = kojismokydingo.cli.users:ShowUserInfo

console_scripts =
  ksd-filter-builds = kojismokydingo.standalone.builds:ksd_filter_builds
  ksd-filter-tags = kojismokydingo.standalone.tags:ksd_filter_tags


[options.package_data]

kojismokydingo =
  py.typed


[aliases]

# nose acts enough like the original test command, but without the
# extremely obnoxious deprecation warning. And why are they
# deprecating the test command? So someone can remove approximately 40
# lines of code from setuptools, despite the test command being the
# most convenient and available way to get started with unit testing.
test = nosetests


[vars]

nose = nose-py3
# nose = git+https://github.com/obriencj/nose-py3@safer_str


[tox:tox]

envlist = flake8,mypy,bandit,twine,py{37,38,39,310,311,312},coverage
skip_missing_interpreters = True


[testenv]

setenv =
  COVERAGE_FILE = .coverage.{envname}

commands =
  python -B -m coverage run -m nose tests

sitepackages = False

deps =
  coverage
<<<<<<< HEAD
  nose-py3
  git+https://github.com/obriencj/koji-typing.git
=======
  {[vars]nose}
>>>>>>> e9b5a9e9

download = True


[testenv:py36]

# this prevents systems with newer pythons from exploding. For some
# reason virtualenv tries to run the venv's pip with its own python
# version, not the matching one. Due to insanity with the recent
# python leadership, there are breaking API changes in 3.11 and
# onwards which make the vendored 3.6 site packages fail.
download = False


[testenv:koji-git]

# Koji 1.34.0 snuck in an API break with the removal of some values.
# We don't want to be surprised by that again, so we'll schedule this
# test to be triggered nightly. This should give us lots of warning if
# there's a python API change that hits us.

basepython = python3.9

deps =
  git+https://pagure.io/koji.git@master
  {[vars]nose}

recreate = True


[testenv:bandit]

basepython = python3.9

commands =
  python -B -m bandit --ini setup.cfg \
    -qr kojismokydingo/ koji_cli_plugins/

deps =
  bandit

skip_install = True


[testenv:bandit-sarif]

basepython = python3.9

commands =
  python -B -m bandit --ini setup.cfg \
    -f sarif -o bandit.sarif \
    -qr kojismokydingo/ koji_cli_plugins/
  python -B -m sarif summary bandit.sarif

deps =
  bandit
  bandit-sarif-formatter
  sarif-tools

skip_install = True


[testenv:flake8]

basepython = python3.9

commands =
  python -B -m flake8 kojismokydingo/ koji_cli_plugins/

deps =
  flake8
  git+https://github.com/obriencj/koji-typing.git

skip_install = True


[testenv:twine]

basepython = python3.9

commands =
  python -B -m build -n .
  python -B -m twine check dist/*.whl

deps =
  build
  twine

skip_install = True


[testenv:mypy]

basepython = python3.9

commands =
  python -B -m mypy kojismokydingo --show-traceback

deps =
  mypy
  preoccupied.proxytype
  types-pkg_resources
  git+https://github.com/obriencj/koji-typing.git


[testenv:quicktest]

basepython = python3.9

commands =
  python -B -I -m nose tests

deps =
<<<<<<< HEAD
  nose-py3
  git+https://github.com/obriencj/koji-typing.git
=======
  {[vars]nose}
>>>>>>> e9b5a9e9

download = True


[testenv:coverage]

# this is just here to combine the coverage output together

setenv =
  COVERAGE_FILE = .coverage

basepython = python

commands =
  python -B -m coverage combine
  python -B -m coverage report
  python -B -m coverage html

deps =
  coverage

skip_install = True


[testenv:sphinx]

basepython = python3.9

commands =
  python -B -m sphinx.cmd.build -b dirhtml docs build/sphinx

deps =
  sphinx


[testenv:build]

basepython = python3.9

commands =
  python -B -m build -n .

deps =
  build


[nosetests]

all-modules = 1
no-byte-compile = 1
verbosity = 2


[coverage:run]

source =
  koji_cli_plugins
  kojismokydingo

omit =
  *.pyi


[coverage:report]

exclude_lines =
  \.\.\.
  pass
  pragma: no cover
  @abstract


[bandit]

# B101 complains about asserts
skips = B101


[flake8]

# E303 complains about more than one blank lines between methods in a class
# E731 assigning a lambda to a variable
# E741 ambiguous variable name
# F401 ambiguous variable name
# F812 list comprehension redefines variable (I reuse tmp names)
# W504 line break after binary operator
ignore = E303,E731,E741,F401,F812,W504

filename =
  *.py
  *.pyi

exclude =
  __pycache__
  .*
  build
  dist
  docs
  gh-pages
  htmlcov
  setup.py
  tests
  todo
  tools


[mypy]

no_site_packages = False
ignore_missing_imports = True
strict_optional = False

# I am intentionally making proxytype available as both a plugin, and
# as an importable module for type annotations
mypy_path = mypy/
plugins =
  preoccupied.proxytype


[gh-actions]

python =
  3.7: py37
  3.8: py38
  3.9: py39
  3.10: py310
  3.11: py311
  3.12: py312


#
# The end.<|MERGE_RESOLUTION|>--- conflicted
+++ resolved
@@ -154,12 +154,8 @@
 
 deps =
   coverage
-<<<<<<< HEAD
-  nose-py3
+  {[vars]nose}
   git+https://github.com/obriencj/koji-typing.git
-=======
-  {[vars]nose}
->>>>>>> e9b5a9e9
 
 download = True
 
@@ -186,6 +182,7 @@
 deps =
   git+https://pagure.io/koji.git@master
   {[vars]nose}
+  git+https://github.com/obriencj/koji-typing.git
 
 recreate = True
 
@@ -273,12 +270,8 @@
   python -B -I -m nose tests
 
 deps =
-<<<<<<< HEAD
-  nose-py3
+  {[vars]nose}
   git+https://github.com/obriencj/koji-typing.git
-=======
-  {[vars]nose}
->>>>>>> e9b5a9e9
 
 download = True
 
