# This library is free software; you can redistribute it and/or modify
# it under the terms of the GNU General Public License as published by
# the Free Software Foundation; either version 3 of the License, or
# (at your option) any later version.
#
# This library is distributed in the hope that it will be useful, but
# WITHOUT ANY WARRANTY; without even the implied warranty of
# MERCHANTABILITY or FITNESS FOR A PARTICULAR PURPOSE.  See the GNU
# General Public License for more details.
#
# You should have received a copy of the GNU General Public License
# along with this library; if not, see <http://www.gnu.org/licenses/>.


"""
Koji Smoky Dingo - Build Utilities

Functions for working with Koji builds

:author: Christopher O'Brien <obriencj@gmail.com>
:license: GPL v3
"""


from itertools import chain, repeat
from collections import OrderedDict
from operator import itemgetter
from typing import Iterable, Optional

from . import (
    NoSuchBuild,
    as_buildinfo, as_taginfo,
    bulk_load, bulk_load_build_archives, bulk_load_build_rpms,
    bulk_load_builds, bulk_load_buildroots,
    bulk_load_buildroot_archives, bulk_load_buildroot_rpms,
    bulk_load_rpm_sigs, bulk_load_tasks, iter_bulk_load, )
from .common import (
    chunkseq, merge_extend, rpm_evr_compare,
    unique, update_extend, )
from .types import BuildInfo, BuildInfos, BuildState


__all__ = (
    "BuildFilter",
    "BuildNEVRCompare",
    "NEVRCompare",

    "build_dedup",
    "build_id_sort",
    "build_nvr_sort",
    "bulk_move_builds",
    "bulk_move_nvrs",
    "bulk_tag_builds",
    "bulk_tag_nvrs",
    "bulk_untag_builds",
    "bulk_untag_nvrs",
    "decorate_builds_btypes",
    "decorate_builds_cg_list",
    "decorate_builds_maven",
    "filter_builds_by_state",
    "filter_builds_by_tags",
    "filter_imported_builds",
    "gather_buildroots",
    "gather_rpm_sigkeys",
    "gather_component_build_ids",
    "gather_wrapped_builds",
    "gavgetter",
    "iter_bulk_move_builds",
    "iter_bulk_tag_builds",
    "iter_bulk_untag_builds",
    "iter_latest_maven_builds",
    "latest_maven_builds",
)


class NEVRCompare():
    """
    A comparison for RPM-style Name, Epoch, Version, Release
    sorting. Used by the `nvr_sort` function.
    """

    def __init__(self, name: str,
                 epoch: Optional[str],
                 version: Optional[str],
                 release: Optional[str]):

        self.n = name

        # just to make sure
        evr = (epoch, version, release)
        self.evr = tuple(("0" if x is None else str(x)) for x in evr)


    def __cmp__(self, other):
        if self.n == other.n:
            return rpm_evr_compare(self.evr, other.evr)

        elif self.n < other.n:
            return -1

        else:
            return 1


    def __eq__(self, other):
        return self.__cmp__(other) == 0


    def __ne__(self, other):
        return self.__cmp__(other) != 0


    def __lt__(self, other):
        return self.__cmp__(other) < 0


    def __le__(self, other):
        return self.__cmp__(other) <= 0


    def __gt__(self, other):
        return self.__cmp__(other) > 0


    def __ge__(self, other):
        return self.__cmp__(other) >= 0


<<<<<<< HEAD
def nvr_sort(nvrs, dedup=True):

    nvrs = filter(None, nvrs)

    if dedup:
        nvrs = unique(nvrs)

    return sorted(nvrs, key=NEVRCompare)


class BuildNEVRCompare(NEVRCompare):
    """
    An adapter for RPM-style Name, Epoch, Version, Release comparisons
    of a build info dictionary. Used by the `build_nvr_sort` function.
    """

    def __init__(self, binfo: BuildInfo):
        self.build = binfo
        super().__init__(binfo["name"],
                         binfo["epoch"], binfo["version"], binfo["release"])


def build_nvr_sort(build_infos, dedup=True):
=======
def build_nvr_sort(build_infos, dedup=True, reverse=False):
>>>>>>> b8901e3a
    """
    Given a sequence of build info dictionaries, sort them by Name,
    Epoch, Version, and Release using RPM's variation of comparison

    If dedup is True (the default), then duplicate NVRs will be
    omitted.

    All None infos will be dropped.

    :param build_infos: build infos to be sorted and de-duplicated
    :type build_infos: BuildInfos

    :param dedup: remove duplicate entries. Default, True
    :type dedup: bool, optional

<<<<<<< HEAD
    :rtype: BuildInfos
=======
    :param reverse: reverse the sorting. Default, False
    :type reverse: bool, optional

    :rtype: list[dict]
>>>>>>> b8901e3a
    """

    build_infos = filter(None, build_infos)

    if dedup:
        build_infos = unique(build_infos, key="id")

    return sorted(build_infos, key=BuildNEVRCompare, reverse=reverse)


def build_id_sort(build_infos, dedup=True, reverse=False):
    """
    Given a sequence of build info dictionaries, return a de-duplicated
    list of same, sorted by the build ID

    All None infos will be dropped.

    :param build_infos: build infos to be sorted and de-duplicated
    :type build_infos: BuildInfos

    :param dedup: remove duplicate entries. Default, True
    :type dedup: bool, optional

<<<<<<< HEAD
    :rtype: BuildInfos
=======
    :param reverse: reverse the sorting. Default, False
    :type reverse: bool, optional

    :rtype: list[dict]
>>>>>>> b8901e3a
    """

    build_infos = filter(None, build_infos)

    if dedup:
        build_infos = unique(build_infos, key="id")

    return sorted(build_infos, key=itemgetter("id"), reverse=reverse)


def build_dedup(build_infos):
    """
    Given a sequence of build info dictionaries, return a de-duplicated
    list of same, with order preserved.

    All None infos will be dropped.

    :param build_infos: build infos to be de-duplicated.
    :type build_infos: list[dict]

    :rtype: list[dict]
    """

    return unique(filter(None, build_infos), key="id")


def iter_bulk_move_builds(session, srctag, dsttag, build_infos,
                          force=False, notify=False,
                          size=100, strict=False):
    """
    Moves a large number of builds from one tag to another using
    multicall invocations of tagBuildBypass and untagBuildBypass.
    Builds are specified by build info dicts.

    yields lists of tuples containing a build info dict and either
    None if tagging/untagging was successful, or a fault dict if the
    tagging or untagging failed. This gives the caller a chance to
    record the results of each multicall and to present feedback to a
    user to indicate that the operations are continuing.

    :param srctag: Source tag's name or ID. Builds will be removed
      from this tag.

    :type srctag: str or int or dict

    :param dsttag: Destination tag's name or ID. Builds will be added
      to this tag.

    :type dsttag: str or int or dict

    :param build_infos: Build infos to be tagged

    :type build_infos: list[dict]

    :param force: Force tagging/untagging. Re-tags if necessary, bypasses
        policy. Default, False

    :type force: bool, optional

    :param notify: Send tagging/untagging notifications. Default, False

    :type notify: bool, optional

    :param size: Count of tagging operations to perform in a single
        multicall. Default, 100

    :type size: int, optional

    :param strict: Raise an exception and discontinue execution at the
        first error. Default, False

    :type strict: bool, optional

    :rtype: Generator[list[tuple]]

    :raises kojismokydingo.NoSuchTag: If tag does not exist
    """

    srctag = as_taginfo(session, srctag)
    dsttag = as_taginfo(session, dsttag)

    stagid = srctag["id"]
    dtagid = dsttag["id"]

    if strict:
        for build_chunk in chunkseq(build_infos, size):
            session.multicall = True
            for build in build_chunk:
                bid = build["id"]
                session.tagBuildBypass(stagid, bid, force, notify)
                session.untagBuildBypass(dtagid, bid, force, notify)
            results = session.multiCall(strict=True)
            yield list(zip(build_infos, repeat(None)))

    else:
        for chunk in iter_bulk_tag_builds(session, dsttag, build_infos,
                                          force=force, notify=notify,
                                          size=size, strict=False):

            results = []
            good = []

            for bld, res in chunk:
                if res and "faultCode" in res:
                    results.append((bld, res))
                else:
                    good.append(bld)

            # join the initial tagging failure results with the
            # results of untagging the successfully tagged builds
            results.extend(bulk_untag_builds(session, srctag, good,
                                             force=force, notify=notify,
                                             size=size, strict=False))

            yield results


def bulk_move_builds(session, srctag, dsttag, build_infos,
                     force=False, notify=False,
                     size=100, strict=False):
    """
    Move a large number of builds using multicalls of tagBuildBypass and
    untagBuildBypass.
    """

    results = []
    for done in iter_bulk_move_builds(session, srctag, dsttag, build_infos,
                                      force=force, notify=notify,
                                      size=size, strict=strict):
        results.extend(done)
    return results


def bulk_move_nvrs(session, srctag, dsttag, nvrs,
                   force=False, notify=False,
                   size=100, strict=False):
    """
    Move a large number of NVRs using multicalls of tagBuildBypass and
    untagBuildBypass.

    NVRs will be resolved to builds. If strict is True then any
    missing builds will result in a NoSuchBuild exception being
    raised. Otherwise missing builds will be ignored.
    """

    builds = bulk_load_builds(session, unique(nvrs), err=strict)
    builds = build_dedup(builds.values())

    return bulk_move_builds(session, srctag, dsttag, builds,
                            force=force, notify=notify,
                            size=size, strict=strict)


def iter_bulk_tag_builds(session, tag, build_infos,
                         force=False, notify=False,
                         size=100, strict=False):

    """
    Tags a large number of builds using multicall invocations of
    tagBuildBypass. Builds are specified by build info dicts.

    yields lists of tuples containing a build info dict and the result
    of the tagBuildBypass call for that build. This gives the caller a
    chance to record the results of each multicall, and to present
    feedback to a user to indicate that the operations are continuing.

    :param tag: Destination tag's name or ID

    :type tag: str or int or dict

    :param build_infos: Build infos to be tagged

    :type build_infos: list[dict]

    :param force: Force tagging. Re-tags if necessary, bypasses
        policy. Default, False

    :type force: bool, optional

    :param notify: Send tagging notifications. Default, False

    :type notify: bool, optional

    :param size: Count of tagging operations to perform in a single
        multicall. Default, 100

    :type size: int, optional

    :param strict: Raise an exception and discontinue execution at the
        first error. Default, False

    :type strict: bool, optional

    :rtype: Generator[list[tuple]]

    :raises kojismokydingo.NoSuchTag: If tag does not exist
    """

    tag = as_taginfo(session, tag)
    tagid = tag["id"]

    for build_chunk in chunkseq(build_infos, size):
        session.multicall = True
        for build in build_chunk:
            session.tagBuildBypass(tagid, build["id"], force, notify)
        results = session.multiCall(strict=strict)
        yield list(zip(build_chunk, results))


def bulk_tag_builds(session, tag, build_infos,
                    force=False, notify=False,
                    size=100, strict=False):

    """
    :param session: an active koji session

    :type session: koji.ClientSession

    :param tag: Destination tag's name or ID

    :type tag: str or int

    :param build_infos: Build infos to be tagged

    :type build_infos: list[dict]

    :param force: Force tagging. Re-tags if necessary, bypasses
      policy. Default, False

    :type force: bool, optional

    :param notify: Send tagging notifications. Default, False

    :type notify: bool, optional

    :param size: Count of tagging operations to perform in a single
      multicall. Default, 100

    :type size: int, optional

    :param strict: Raise an exception and discontinue execution at the
      first error. Default, False

    :type strict: bool, optional

    :rtype: list[tuple]

    :raises kojismokydingo.NoSuchTag: If tag does not exist
    """

    results = []
    for done in iter_bulk_tag_builds(session, tag, build_infos,
                                     force=force, notify=notify,
                                     size=size, strict=strict):
        results.extend(done)
    return results


def bulk_tag_nvrs(session, tag, nvrs,
                  force=False, notify=False,
                  size=100, strict=False):

    """
    Tags a large number of builds using multicall invocations of
    tagBuildBypass.

    The entire list of NVRs is validated first, checking that such a
    build exists. If strict is True then a missing build will cause a
    NoSuchBuild exception to be raised. If strict is False, then
    missing builds will be omitted from the tagging operation.

    The list of builds is de-duplicated, preserving order of the first
    instance found in the list of NVRs.

    Returns a list of tuples, pairing build info dicts with the result
    of a tagBuildBypass call for that build.

    :param session: an active koji session

    :type session: koji.ClientSession

    :param tag: Destination tag's name or ID

    :type tag: str or int

    :param nvrs: list of NVRs

    :type nvrs: list[str]

    :param force: Bypass policy, retag if necessary. Default, follow
      policy and do not re-tag.

    :type force: bool, optional

    :param notify: Start tagNotification tasks to send a notification
      email for every tagging event. Default, do not send
      notifications.  Warning, sending hundreds or thousands of
      tagNotification tasks can be overwhelming for the hub and may
      impact the system.

    :type notify: bool, optional

    :param size: Count of tagging calls to make per multicall
      chunk. Default is 100

    :type size: int, optional

    :param strict: Stop at the first failure. Default, continue after
      any failures. Errors will be available in the return results.

    :type strict: bool, optional

    :raises kojismokydingo.NoSuchBuild: If strict and an NVR does not
      exist

    :raises kojismokydingo.NoSuchTag: If tag does not exist

    :raises koji.GenericError: If strict and a tag policy prevents
      tagging
    """

    builds = bulk_load_builds(session, unique(nvrs), err=strict)
    builds = build_dedup(builds.values())

    return bulk_tag_builds(session, tag, builds,
                           force=force, notify=notify,
                           size=size, strict=strict)


def iter_bulk_untag_builds(session, tag, build_infos,
                           force=False, notify=False,
                           size=100, strict=False):

    """
    Untags a large number of builds using multicall invocations of
    untagBuildBypass. Builds are specified by build info dicts.

    yields lists of tuples containing a build info dict and the result
    of the untagBuildBypass call for that build. This gives the caller
    a chance to record the results of each multicall, and to present
    feedback to a user to indicate that the operations are continuing.

    :param tag: Tag's name or ID

    :type tag: str or int or dict

    :param build_infos: Build infos to be untagged

    :type build_infos: list[dict]

    :param force: Force untagging, bypasses policy. Default, False

    :type force: bool, optional

    :param notify: Send untagging notifications. Default, False

    :type notify: bool, optional

    :param size: Count of untagging operations to perform in a single
        multicall. Default, 100

    :type size: int, optional

    :param strict: Raise an exception and discontinue execution at the
        first error. Default, False

    :type strict: bool, optional

    :rtype: Generator[list[tuple]]

    :raises kojismokydingo.NoSuchTag: If tag does not exist
    """

    tag = as_taginfo(session, tag)
    tagid = tag["id"]

    for build_chunk in chunkseq(build_infos, size):
        session.multicall = True
        for build in build_chunk:
            session.untagBuildBypass(tagid, build["id"], force, notify)
        results = session.multiCall(strict=strict)
        yield list(zip(build_chunk, results))


def bulk_untag_builds(session, tag, build_infos,
                      force=False, notify=False,
                      size=100, strict=False):

    """
    :param session: an active koji session

    :type session: koji.ClientSession

    :param tag: Destination tag's name or ID

    :type tag: str or int

    :param build_infos: Build infos to be untagged

    :type build_infos: list[dict]

    :param force: Force untagging. Bypasses policy. Default, False

    :type force: bool, optional

    :param notify: Send untagging notifications. Default, False

    :type notify: bool, optional

    :param size: Count of untagging operations to perform in a single
      multicall. Default, 100

    :type size: int, optional

    :param strict: Raise an exception and discontinue execution at the
      first error. Default, False

    :type strict: bool, optional

    :rtype: list[tuple]

    :raises kojismokydingo.NoSuchTag: If tag does not exist
    """

    results = []
    for done in iter_bulk_untag_builds(session, tag, build_infos,
                                       force=force, notify=notify,
                                       size=size, strict=strict):
        results.extend(done)
    return results


def bulk_untag_nvrs(session, tag, nvrs,
                    force=False, notify=False,
                    size=100, strict=False):
    """
    Untags a large number of builds using multicall invocations of
    untagBuildBypass.

    The entire list of NVRs is validated first, checking that such a
    build exists. If strict is True then a missing build will cause a
    NoSuchBuild exception to be raised. If strict is False, then
    missing builds will be omitted from the untagging operation.

    The list of builds is de-duplicated, preserving order of the first
    instance found in the list of NVRs.

    Returns a list of tuples, pairing build info dicts with the result
    of an untagBuildBypass call for that build.

    :param session: an active koji session

    :type session: koji.ClientSession

    :param tag: Tag's name or ID

    :type tag: str or int

    :param nvrs: list of NVRs

    :type nvrs: list[str]

    :param force: Bypass policy checks

    :type force: bool, optional

    :param notify: Start tagNotification tasks to send a notification
      email for every untagging event. Default, do not send
      notifications.  Warning, sending hundreds or thousands of
      tagNotification tasks can be overwhelming for the hub and may
      impact the system.

    :type notify: bool, optional

    :param size: Count of untagging calls to make per multicall
      chunk. Default is 100

    :type size: int, optional

    :param strict: Stop at the first failure. Default, continue after
      any failures. Errors will be available in the return results.

    :type strict: bool, optional

    :raises kojismokydingo.NoSuchBuild: If strict and an NVR does not
      exist

    :raises kojismokydingo.NoSuchTag: If tag does not exist

    :raises koji.GenericError: If strict and a tag policy prevents
      untagging
    """

    builds = bulk_load_builds(session, unique(nvrs), err=strict)
    builds = build_dedup(builds.values())

    return bulk_untag_builds(session, tag, builds,
                             force=force, notify=notify,
                             size=size, strict=strict)


gavgetter = itemgetter("maven_group_id", "maven_artifact_id",
                       "maven_version")


def iter_latest_maven_builds(session, tag, pkg_names=None, inherit=True):
    """
    Yields ``((G, A, V), build_info)`` representing the latest build for
    each GAV in the tag.

    If pkg_names is given, then only those builds matching the given
    package names are yielded.

    :rtype: Generator[tuple[str], dict]
    """

    taginfo = as_taginfo(session, tag)
    tid = taginfo["id"]

    if pkg_names is None:
        # pkgs = session.listPackages(tid, inherited=True)
        # pkg_names = [p['package_name'] for p in pkgs if not p['blocked']]
        pkg_names = [None]
    else:
        pkg_names = unique(pkg_names)

    latest = set()

    fn = lambda p: session.listTagged(tid, inherit=inherit,
                                      package=p, type="maven")

    for pkg, builds in iter_bulk_load(session, fn, pkg_names):
        for bld in builds:
            gav = gavgetter(bld)
            if gav not in latest:
                latest.add(gav)
                yield gav, bld


def latest_maven_builds(session, tag, pkg_names=None, inherit=True):
    """
    Returns a dict mapping each (G, A, V) to a build_info dict,
    representing the latest build for each GAV in the tag.

    If pkg_names is given, then only those builds matching the given
    package names are returned.

    :rtype: dict[tuple[str], dict]
    """

    builds = iter_latest_maven_builds(session, tag, pkg_names, inherit)
    return dict(builds)


def decorate_builds_maven(session, build_infos):
    """
    For any build info which does not have a maven_group_id and hasn't
    already been checked for additional btype data, augment the btype
    data.
    """

    build_infos = tuple(build_infos)

    wanted = tuple(bld for bld in build_infos if
                   ("maven_group_id" not in bld))

    if wanted:
        decorate_builds_btypes(session, wanted, with_fields=True)

    return build_infos


def decorate_builds_btypes(session, build_infos, with_fields=True):
    """
    Augments a list of build_info dicts with two new keys:

    * archive_btype_ids is a list of BType IDs for the build

    * archive_btype_names is a list of BType names for the build

    Returns a tuple of the original input of build_infos. Any
    build_infos which had not been previously decorated will be
    mutated with their new keys.

    If with_fields is True (the default) then any special btype fields
    will be merged into the build info dict as well.

    :param session: an active koji session

    :type session: koji.ClientSession

    :param build_infos: list of build infos to decorate and return

    :type build_infos: list[dict] or Iterator[dict]

    :param with_fields: also decorate btype-specific fields. Default,
      True

    :type with_fields: bool, optional

    :rtype: tuple[dict]
    """

    build_infos = tuple(build_infos)

    wanted = {bld["id"]: bld for bld in build_infos if
              "archive_btype_names" not in bld}

    if not wanted:
        return build_infos

    btypes = {bt["name"]: bt["id"] for bt in session.listBTypes()}

    for bid, bts in iter_bulk_load(session, session.getBuildType, wanted):
        bld = wanted[bid]

        bld["archive_btype_names"] = btype_names = list(bts)
        bld["archive_btype_ids"] = [btypes[b] for b in btype_names]

        if not with_fields:
            continue

        for btn, data in bts.items():
            if not data:
                continue

            if btn == "win":
                # the win field doesn't get prefixed with "win_"
                bld["platform"] = data["platform"]
            else:
                # everything else gets prefixed with its type name and
                # an underscore
                if "build_id" in data:
                    del data["build_id"]
                for key, val in data.items():
                    bld["_".join((btn, key))] = val

    return build_infos


def decorate_builds_cg_list(session, build_infos):
    """
    Augments a list of build_info dicts with two or four new keys:

    * archive_cg_ids is a list of content generator IDs for each
      archive of the build

    * archive_cg_names is a list of content generator names for each
      archive of the build

    Returns a tuple of the original input of build_infos. Any
    build_infos which had not been previously decorated will be
    mutated with their new keys.

    :param session: an active koji session

    :type session: koji.ClientSession

    :param build_infos: list of build infos to decorate and return

    :type build_infos: list[dict] or Iterator[dict]

    :rtype: tuple[dict]
    """

    # some of the facets we might consider as a property of the build
    # are in fact stored as properties of the artifacts or of the
    # artifacts' buildroot entries. This means that we have to dig
    # fairly deep to be able to answer simple questions like "what CGs
    # produced this build," or "what are the BTypes of this build?" So
    # we have this decorating utility to find the underlying values
    # and store them back on the build directly. We try to optimize
    # the decoration process such that it as polite to koji as
    # possible while farming all the data, and we also make it so that
    # we do not re-decorate builds which have already been decorated.

    build_infos = tuple(build_infos)

    wanted = {bld["id"]: bld for bld in build_infos if
              "archive_cg_names" not in bld}

    if not wanted:
        return build_infos

    # multicall to fetch the artifacts and rpms for all build IDs that
    # need decorating
    archives = bulk_load_build_archives(session, wanted)
    rpms = bulk_load_build_rpms(session, wanted)

    # gather all the buildroot IDs, based on both the archives and
    # RPMs of the build.
    root_ids = set()
    for archive_list in archives.values():
        for archive in archive_list:
            broot_id = archive.get("buildroot_id")
            if broot_id:
                # do NOT allow None or 0
                root_ids.add(broot_id)

    for rpm_list in rpms.values():
        for rpm in rpm_list:
            broot_id = rpm.get("buildroot_id")
            if broot_id:
                # do NOT allow None or 0
                root_ids.add(broot_id)

    # multicall to fetch all the buildroots
    buildroots = bulk_load_buildroots(session, root_ids)

    for build_id, archive_list in archives.items():
        bld = wanted[build_id]

        cg_ids = []
        cg_names = []

        for archive in archive_list:
            broot_id = archive["buildroot_id"]
            if not broot_id:
                # no buildroot, thus no CG info, skip
                continue

            # The CG info is stored on the archive's buildroot, so
            # let's correlate back to a buildroot info from the
            # archive's buildroot_id
            broot = buildroots[broot_id]

            cg_id = broot.get("cg_id")
            if cg_id:
                cg_ids.append(cg_id)

            cg_name = broot.get("cg_name")
            if cg_name:
                cg_names.append(cg_name)

        bld["archive_cg_ids"] = unique(cg_ids)
        bld["archive_cg_names"] = unique(cg_names)

    for build_id, rpm_list in rpms.items():
        if not rpm_list:
            continue

        bld = wanted[build_id]
        cg_ids = bld["archive_cg_ids"]
        cg_names = bld["archive_cg_names"]

        for rpm in rpm_list:
            broot_id = rpm["buildroot_id"]
            if not broot_id:
                # no buildroot, thus no CG info, skip
                continue

            # The CG info is stored on the archive's buildroot, so
            # let's correlate back to a buildroot info from the
            # archive's buildroot_id
            broot = buildroots[broot_id]

            cg_id = broot.get("cg_id")
            if cg_id:
                cg_ids.append(cg_id)

            cg_name = broot.get("cg_name")
            if cg_name:
                cg_names.append(cg_name)

        bld["archive_cg_ids"] = unique(cg_ids)
        bld["archive_cg_names"] = unique(cg_names)

    return build_infos


def filter_builds_by_tags(session, build_infos,
                          limit_tag_ids=(), lookaside_tag_ids=()):

    """
    :param build_infos: build infos to filter through

    :type build_infos: list[dict] or Iterator[dict]

    :param limit_tag_ids: tag IDs that builds must be tagged with to
      pass. Default, do not limit to any tag membership.

    :type limit_tag_ids: list[int]

    :param lookaside_tag_ids: tag IDs that builds must not be tagged
      with to pass. Default, do not filter against any tag membership.

    :type lookaside_tag_ids: list[int]

    :rtype: list[dict] or Iterator[dict]
    """

    limit = set(limit_tag_ids) if limit_tag_ids else None
    lookaside = set(lookaside_tag_ids) if lookaside_tag_ids else None

    if not (limit or lookaside):
        return build_infos

    # a build ID: build_info mapping that we'll use to trim out
    # mismatches
    builds = OrderedDict((b["id"], b) for b in build_infos)

    # for each build ID, load the list of tags for that build
    fn = lambda i: session.listTags(build=i)
    build_tags = bulk_load(session, fn, builds)

    for bid, tags in build_tags.items():
        # convert the list of tags into a set of tag IDs
        tags = set(t["id"] for t in tags)

        if limit and tags.isdisjoint(limit):
            # don't want it, limit was given and this is not tagged in
            # the limit
            builds.pop(bid)

        elif lookaside and not tags.isdisjoint(lookaside):
            # don't want it, it's in the lookaside
            builds.pop(bid)

    return builds.values()


def filter_builds_by_state(
        build_infos: BuildInfos,
        state: BuildState = BuildState.COMPLETE) -> BuildInfos:
    """
    Given a sequence of build info dicts, return a generator of those
    matching the given state.

    Typically only COMPLETE and DELETED will be encountered here, the
    rest will rarely result in a build info dict existing.

    If state is None then no filtering takes place

    :param build_infos: build infos to filter through

    :type build_infos: Iterable[dict]

    :param state: state value to filter for. Default: only builds in
      the COMPLETE state are returned

    :type state: int, optional

    :rtype: Iteratable[dict]
    """

    if state is None:
        return build_infos
    else:
        return (b for b in build_infos if (b and b.get("state") == state))


def filter_imported_builds(build_infos, by_cg=(), negate=False):
    """
    Given a sequence of build info dicts, yield those which are
    imports.

    build_infos may have been decorated by the
    `decorate_builds_cg_list` function. This provides an accurate
    listing of the content generators which have been used to import
    the build (if any). In the event that they have not been thus
    decorated, the cg filtering will rely on the cg_name setting on
    the build itself, which will only have been provided if the
    content generator reserved the build ahead of time.

    If by_cg is empty and negate is False, then only builds which are
    non-CG imports will be emitted.

    If by_cg is empty and negate is True, then only builds which are
    non-imports will be emitted (ie. those with a task).

    If by_cg is not empty and negate is False, then only builds which
    are CG imports from the listed CGs will be emitted.

    If by_cg is not empty and negate is True, then only builds which
    are CG imports but not from the listed CGs will be emitted.

    by_cg may contain the string "any" to indicate that it matches all
    content generators. "any" should not be used with negate=True,
    as this will always result in no matches.

    :param build_infos: build infos to filter through
    :type build_infos: list[dict] or Iterator[dict]

    :param by_cg: Content generator names to filter for
    :type by_cg: list[str], optional

    :param negate: whether to negate the test, Default False
    :type negate: bool, optional

    :rtype: Generator[dict]
    """

    by_cg = set(by_cg)
    any_cg = "any" in by_cg
    disjoint = by_cg.isdisjoint

    for build in build_infos:

        # either get the decorated archive cg names, or start a fresh
        # one based on the possible cg_name associated with this build
        build_cgs = set(build.get("archive_cg_names", ()))
        cg_name = build.get("cg_name")
        if cg_name:
            build_cgs.add(cg_name)

        is_import = not build.get("task_id", None)

        if negate:
            if by_cg:
                # we wanted imports which are NOT from these CGs. The
                # case of "any" is weird here -- because that would
                # mean we're looking for CG imports, and only those
                # which aren't any... so nothing can match this.
                if not any_cg and build_cgs and disjoint(build_cgs):
                    yield build
            else:
                # we wanted non-imports
                if not is_import:
                    yield build

        elif is_import:
            if by_cg:
                # we wanted imports which are from these CGs
                if build_cgs and (any_cg or not disjoint(build_cgs)):
                    yield build

            else:
                # we wanted imports which are not from any CG
                if not build_cgs:
                    yield build


def gather_buildroots(session, build_ids):
    """
    For each build ID given, produce the list of buildroots used to
    create it.

    :param build_ids: build IDs to fetch buildroots for

    :type build_ids: list[int]

    :rtype: dict[int, list[dict]]
    """

    # multicall to fetch the artifacts for all build IDs
    archives = merge_extend(bulk_load_build_archives(session, build_ids),
                            bulk_load_build_rpms(session, build_ids))

    # gather all the buildroot IDs
    root_ids = set()
    for archive_list in archives.values():
        for archive in archive_list:
            broot_id = archive["buildroot_id"]
            if broot_id:
                # do NOT allow None or 0
                root_ids.add(broot_id)

    # multicall to fetch all the buildroots
    buildroots = bulk_load_buildroots(session, root_ids)

    results = {}

    for build_id, archive_list in archives.items():
        broots = (a["buildroot_id"] for a in archive_list)
        broots = unique(filter(None, broots))
        results[build_id] = [buildroots[b] for b in broots]

    return results


def gather_rpm_sigkeys(session, build_ids):
    """
    Given a sequence of build IDs, collect the available sigkeys for
    each rpm in each build.

    Returns a dict mapping the original build IDs to a set of the
    discovered sigkeys.
    """

    # first load a mapping of build_id: [RPMS]
    loaded = bulk_load_build_rpms(session, build_ids)

    # now load a mapping of rpm_id: [SIGS]
    rpmids = (rpm["id"] for rpm in chain(*loaded.values()))
    rpm_sigs = bulk_load_rpm_sigs(session, rpmids)

    results = {}

    # now just correlate the set of sigkeys back to each needed
    # cache entry
    for bid, rpms in loaded.items():
        results[bid] = sigs = set()
        for rpm in rpms:
            rsigs = (sig["sigkey"] for sig in rpm_sigs[rpm["id"]])
            sigs.update(rsigs)

    return results


def gather_wrapped_builds(session, task_ids, results=None):
    """
    Given a list of task IDs, identify any which are wrapperRPM
    tasks. For each which is a wrapperRPM task, associate the task ID
    with the underlying wrapped build info from the request.

    :param task_ids: task IDs to check
    :type task_ids: list[int] or Iterator[int]

    :rtype: dict[int, dict]
    """

    results = OrderedDict() if results is None else results

    tasks = bulk_load_tasks(session, task_ids, request=True)

    for tid, task in tasks.items():
        if task["method"] == "wrapperRPM":
            results[tid] = task["request"][2]

    return results


def gather_component_build_ids(session, build_ids, btypes=None):
    """
    Given a sequence of build IDs, identify the IDs of the component
    builds used to produce them (installed in the buildroots of the
    archives of the original build IDs)

    Returns a dict mapping the original build IDs to a list of the
    discovered component build IDs.

    If btypes is None, then all component archive types will be
    considered. Otherwise, btypes may be a sequence of btype names and
    only component archives of those types will be considered.

    :param build_ids: Build IDs to collect components for

    :type build_ids: list[int]

    :param btypes: Component archive btype filter. Default, all types

    :type btypes: list[str], optional

    :rtype: dict[int, list[int]]
    """

    # multicall to fetch the artifacts and RPMs for all build IDs
    archives = merge_extend(bulk_load_build_archives(session, build_ids),
                            bulk_load_build_rpms(session, build_ids))

    # gather all the buildroot IDs
    root_ids = set()
    for archive_list in archives.values():
        for archive in archive_list:
            broot_id = archive["buildroot_id"]
            if broot_id:
                # do NOT allow None or 0
                root_ids.add(broot_id)

    if not btypes or None in btypes:
        # in order to query all types, we need to explicitly query for
        # RPMs, and then archives of type None
        btypes = ("rpm", None)

    # dig up the component archives (pretending that RPMs are just
    # another archive type as usual) and map them to the buildroot ID.
    components = {}

    for bt in btypes:
        if bt == "rpm":
            more = bulk_load_buildroot_rpms(session, root_ids)
        else:
            more = bulk_load_buildroot_archives(session, root_ids, btype=bt)
        update_extend(components, more)

    # now associate the components back with the original build IDs
    results = {}

    for build_id, archive_list in archives.items():
        cids = set()
        for archive in archive_list:
            broot_id = archive["buildroot_id"]
            archives = components.get(broot_id, ())
            cids.update(c["build_id"] for c in archives)

        results[build_id] = list(cids)

    return results


class BuildFilter():

    def __init__(self, session,
                 limit_tag_ids=None, lookaside_tag_ids=None,
                 imported=None, cg_list=None,
                 btypes=None, state=None):

        """
        :param limit_tag_ids: if specified, builds must be tagged with one
          of these tags
        :type limit_tag_ids: list[int], optional

        :param lookaside_tag_ids: if specified, builds must not be tagged
          with any of these tags
        :type lookaside_tag_ids: list[int], optional

        :param imported: if True, only imported builds are returned. If
          False, only unimported builds are returned. Default, does not
          test whether a build is imported or not.
        :type imported: bool, optional

        :param cg_list: If specified, only builds which are produced by
          the named content generators will be returned.
        :type cg_list: list[str], optional

        :param btypes: Filter for the given build types, by name. Default,
          any build type is allowed.

        :type btypes: list[str], optional

        :param state: Filter by the given build state. Default, no
          filtering by state.

        :type state: int, optional
        """

        self._session = session

        self._limit_tag_ids = \
            set(limit_tag_ids) if limit_tag_ids else None

        self._lookaside_tag_ids = \
            set(lookaside_tag_ids) if lookaside_tag_ids else None

        self._imported = imported
        self._cg_list = set(cg_list)

        self._btypes = set(btypes or ())
        self._state = state


    def filter_by_tags(self, build_infos):
        limit = self._limit_tag_ids
        lookaside = self._lookaside_tag_ids

        if limit or lookaside:
            build_infos = filter_builds_by_tags(self._session, build_infos,
                                                limit_tag_ids=limit,
                                                lookaside_tag_ids=lookaside)
        return build_infos


    def filter_by_btype(self, build_infos):

        bt = self._btypes
        if not bt:
            return build_infos

        def test(b):
            btn = set(b.get("archive_btype_names", ()))
            return btn and not bt.isdisjoint(btn)

        build_infos = decorate_builds_btypes(self._session, build_infos)
        return filter(test, build_infos)


    def filter_imported(self, build_infos):
        if self._cg_list or self._imported is not None:
            negate = not (self._imported or self._imported is None)

            build_infos = decorate_builds_cg_list(self._session, build_infos)
            return filter_imported_builds(build_infos, self._cg_list, negate)

        else:
            return build_infos


    def filter_by_state(self, build_infos):
        if self._state is not None:
            build_infos = filter_builds_by_state(build_infos, self._state)

        return build_infos


    def __call__(self, build_infos):
        # TODO: could we add some caching to this, such that we
        # associate the build ID with a bool indicating whether it's
        # been filtered before and whether it was included (True) or
        # omitted (False).  That might allow us to cut down on the
        # overhead if filtering is used multiple times... However,
        # will filtering ever actually be used multiple times?

        # ensure this is a real list and not a generator of some sort
        work = list(build_infos)

        work = self.filter_by_state(work)

        # first stage filtering, based on tag membership
        work = self.filter_by_tags(work)

        # filtering by btype (provided by decorated addtl data)
        work = self.filter_by_btype(work)

        # filtering by import or cg (provided by decorated addtl data)
        work = self.filter_imported(work)

        return work


#
# The end.<|MERGE_RESOLUTION|>--- conflicted
+++ resolved
@@ -126,17 +126,6 @@
         return self.__cmp__(other) >= 0
 
 
-<<<<<<< HEAD
-def nvr_sort(nvrs, dedup=True):
-
-    nvrs = filter(None, nvrs)
-
-    if dedup:
-        nvrs = unique(nvrs)
-
-    return sorted(nvrs, key=NEVRCompare)
-
-
 class BuildNEVRCompare(NEVRCompare):
     """
     An adapter for RPM-style Name, Epoch, Version, Release comparisons
@@ -149,10 +138,7 @@
                          binfo["epoch"], binfo["version"], binfo["release"])
 
 
-def build_nvr_sort(build_infos, dedup=True):
-=======
 def build_nvr_sort(build_infos, dedup=True, reverse=False):
->>>>>>> b8901e3a
     """
     Given a sequence of build info dictionaries, sort them by Name,
     Epoch, Version, and Release using RPM's variation of comparison
@@ -168,14 +154,10 @@
     :param dedup: remove duplicate entries. Default, True
     :type dedup: bool, optional
 
-<<<<<<< HEAD
-    :rtype: BuildInfos
-=======
     :param reverse: reverse the sorting. Default, False
     :type reverse: bool, optional
 
-    :rtype: list[dict]
->>>>>>> b8901e3a
+    :rtype: BuildInfos
     """
 
     build_infos = filter(None, build_infos)
@@ -199,14 +181,10 @@
     :param dedup: remove duplicate entries. Default, True
     :type dedup: bool, optional
 
-<<<<<<< HEAD
-    :rtype: BuildInfos
-=======
     :param reverse: reverse the sorting. Default, False
     :type reverse: bool, optional
 
-    :rtype: list[dict]
->>>>>>> b8901e3a
+    :rtype: BuildInfos
     """
 
     build_infos = filter(None, build_infos)
