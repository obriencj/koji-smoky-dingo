# This library is free software; you can redistribute it and/or modify
# it under the terms of the GNU General Public License as published by
# the Free Software Foundation; either version 3 of the License, or
# (at your option) any later version.
#
# This library is distributed in the hope that it will be useful, but
# WITHOUT ANY WARRANTY; without even the implied warranty of
# MERCHANTABILITY or FITNESS FOR A PARTICULAR PURPOSE.  See the GNU
# General Public License for more details.
#
# You should have received a copy of the GNU General Public License
# along with this library; if not, see <http://www.gnu.org/licenses/>.


"""
Koji Smoky Dingo - Build Utilities

Functions for working with Koji builds

:author: Christopher O'Brien <obriencj@gmail.com>
:license: GPL v3
"""


from itertools import chain, repeat
from collections import OrderedDict
from operator import itemgetter
from typing import Iterable, Optional

from . import (
    NoSuchBuild,
    as_buildinfo, as_taginfo,
    bulk_load, bulk_load_build_archives, bulk_load_build_rpms,
    bulk_load_builds, bulk_load_buildroots,
    bulk_load_buildroot_archives, bulk_load_buildroot_rpms,
    bulk_load_rpm_sigs, bulk_load_tasks, iter_bulk_load, )
from .common import (
<<<<<<< HEAD
    chunkseq, merge_extend, rpm_evr_compare,
    unique, update_extend, )
from .types import BuildInfo, BuildInfos, BuildState
=======
    chunkseq, merge_extend, unique, update_extend, )
from .rpm import evr_compare
>>>>>>> ca3d06be


__all__ = (
    "BuildFilter",
    "BuildNEVRCompare",
    "NEVRCompare",

    "build_dedup",
    "build_id_sort",
    "build_nvr_sort",
    "bulk_move_builds",
    "bulk_move_nvrs",
    "bulk_tag_builds",
    "bulk_tag_nvrs",
    "bulk_untag_builds",
    "bulk_untag_nvrs",
    "decorate_builds_btypes",
    "decorate_builds_cg_list",
    "decorate_builds_maven",
    "filter_builds_by_state",
    "filter_builds_by_tags",
    "filter_imported_builds",
    "gather_buildroots",
    "gather_rpm_sigkeys",
    "gather_component_build_ids",
    "gather_wrapped_builds",
    "gavgetter",
    "iter_bulk_move_builds",
    "iter_bulk_tag_builds",
    "iter_bulk_untag_builds",
    "iter_latest_maven_builds",
    "latest_maven_builds",
)


class NEVRCompare():
    """
    A comparison for RPM-style Name, Epoch, Version, Release
    sorting. Used by the `nvr_sort` function.
    """

    def __init__(self, name: str,
                 epoch: Optional[str],
                 version: Optional[str],
                 release: Optional[str]):

        self.n = name

        # just to make sure
        evr = (epoch, version, release)
        self.evr = tuple(("0" if x is None else str(x)) for x in evr)


    def __cmp__(self, other):
        if self.n == other.n:
            return evr_compare(self.evr, other.evr)

        elif self.n < other.n:
            return -1

        else:
            return 1


    def __eq__(self, other):
        return self.__cmp__(other) == 0


    def __ne__(self, other):
        return self.__cmp__(other) != 0


    def __lt__(self, other):
        return self.__cmp__(other) < 0


    def __le__(self, other):
        return self.__cmp__(other) <= 0


    def __gt__(self, other):
        return self.__cmp__(other) > 0


    def __ge__(self, other):
        return self.__cmp__(other) >= 0


class BuildNEVRCompare(NEVRCompare):
    """
    An adapter for RPM-style Name, Epoch, Version, Release comparisons
    of a build info dictionary. Used by the `build_nvr_sort` function.
    """

    def __init__(self, binfo: BuildInfo):
        self.build = binfo
        super().__init__(binfo["name"],
                         binfo["epoch"], binfo["version"], binfo["release"])


def build_nvr_sort(build_infos, dedup=True, reverse=False):
    """
    Given a sequence of build info dictionaries, sort them by Name,
    Epoch, Version, and Release using RPM's variation of comparison

    If dedup is True (the default), then duplicate NVRs will be
    omitted.

    All None infos will be dropped.

    :param build_infos: build infos to be sorted and de-duplicated
    :type build_infos: BuildInfos

    :param dedup: remove duplicate entries. Default, True
    :type dedup: bool, optional

    :param reverse: reverse the sorting. Default, False
    :type reverse: bool, optional

    :rtype: BuildInfos
    """

    build_infos = filter(None, build_infos)

    if dedup:
        build_infos = unique(build_infos, key="id")

    return sorted(build_infos, key=BuildNEVRCompare, reverse=reverse)


def build_id_sort(build_infos, dedup=True, reverse=False):
    """
    Given a sequence of build info dictionaries, return a de-duplicated
    list of same, sorted by the build ID

    All None infos will be dropped.

    :param build_infos: build infos to be sorted and de-duplicated
    :type build_infos: BuildInfos

    :param dedup: remove duplicate entries. Default, True
    :type dedup: bool, optional

    :param reverse: reverse the sorting. Default, False
    :type reverse: bool, optional

    :rtype: BuildInfos
    """

    build_infos = filter(None, build_infos)

    if dedup:
        build_infos = unique(build_infos, key="id")

    return sorted(build_infos, key=itemgetter("id"), reverse=reverse)


def build_dedup(build_infos):
    """
    Given a sequence of build info dictionaries, return a de-duplicated
    list of same, with order preserved.

    All None infos will be dropped.

    :param build_infos: build infos to be de-duplicated.
    :type build_infos: list[dict]

    :rtype: list[dict]
    """

    return unique(filter(None, build_infos), key="id")


def iter_bulk_move_builds(session, srctag, dsttag, build_infos,
                          force=False, notify=False,
                          size=100, strict=False):
    """
    Moves a large number of builds from one tag to another using
    multicall invocations of tagBuildBypass and untagBuildBypass.
    Builds are specified by build info dicts.

    yields lists of tuples containing a build info dict and either
    None if tagging/untagging was successful, or a fault dict if the
    tagging or untagging failed. This gives the caller a chance to
    record the results of each multicall and to present feedback to a
    user to indicate that the operations are continuing.

    :param srctag: Source tag's name or ID. Builds will be removed
      from this tag.

    :type srctag: str or int or dict

    :param dsttag: Destination tag's name or ID. Builds will be added
      to this tag.

    :type dsttag: str or int or dict

    :param build_infos: Build infos to be tagged

    :type build_infos: list[dict]

    :param force: Force tagging/untagging. Re-tags if necessary, bypasses
        policy. Default, False

    :type force: bool, optional

    :param notify: Send tagging/untagging notifications. Default, False

    :type notify: bool, optional

    :param size: Count of tagging operations to perform in a single
        multicall. Default, 100

    :type size: int, optional

    :param strict: Raise an exception and discontinue execution at the
        first error. Default, False

    :type strict: bool, optional

    :rtype: Generator[list[tuple]]

    :raises kojismokydingo.NoSuchTag: If tag does not exist
    """

    srctag = as_taginfo(session, srctag)
    dsttag = as_taginfo(session, dsttag)

    stagid = srctag["id"]
    dtagid = dsttag["id"]

    if strict:
        for build_chunk in chunkseq(build_infos, size):
            session.multicall = True
            for build in build_chunk:
                bid = build["id"]
                session.tagBuildBypass(stagid, bid, force, notify)
                session.untagBuildBypass(dtagid, bid, force, notify)
            results = session.multiCall(strict=True)
            yield list(zip(build_infos, repeat(None)))

    else:
        for chunk in iter_bulk_tag_builds(session, dsttag, build_infos,
                                          force=force, notify=notify,
                                          size=size, strict=False):

            results = []
            good = []

            for bld, res in chunk:
                if res and "faultCode" in res:
                    results.append((bld, res))
                else:
                    good.append(bld)

            # join the initial tagging failure results with the
            # results of untagging the successfully tagged builds
            results.extend(bulk_untag_builds(session, srctag, good,
                                             force=force, notify=notify,
                                             size=size, strict=False))

            yield results


def bulk_move_builds(session, srctag, dsttag, build_infos,
                     force=False, notify=False,
                     size=100, strict=False):
    """
    Move a large number of builds using multicalls of tagBuildBypass and
    untagBuildBypass.
    """

    results = []
    for done in iter_bulk_move_builds(session, srctag, dsttag, build_infos,
                                      force=force, notify=notify,
                                      size=size, strict=strict):
        results.extend(done)
    return results


def bulk_move_nvrs(session, srctag, dsttag, nvrs,
                   force=False, notify=False,
                   size=100, strict=False):
    """
    Move a large number of NVRs using multicalls of tagBuildBypass and
    untagBuildBypass.

    NVRs will be resolved to builds. If strict is True then any
    missing builds will result in a NoSuchBuild exception being
    raised. Otherwise missing builds will be ignored.
    """

    builds = bulk_load_builds(session, unique(nvrs), err=strict)
    builds = build_dedup(builds.values())

    return bulk_move_builds(session, srctag, dsttag, builds,
                            force=force, notify=notify,
                            size=size, strict=strict)


def iter_bulk_tag_builds(session, tag, build_infos,
                         force=False, notify=False,
                         size=100, strict=False):

    """
    Tags a large number of builds using multicall invocations of
    tagBuildBypass. Builds are specified by build info dicts.

    yields lists of tuples containing a build info dict and the result
    of the tagBuildBypass call for that build. This gives the caller a
    chance to record the results of each multicall, and to present
    feedback to a user to indicate that the operations are continuing.

    :param tag: Destination tag's name or ID

    :type tag: str or int or dict

    :param build_infos: Build infos to be tagged

    :type build_infos: list[dict]

    :param force: Force tagging. Re-tags if necessary, bypasses
        policy. Default, False

    :type force: bool, optional

    :param notify: Send tagging notifications. Default, False

    :type notify: bool, optional

    :param size: Count of tagging operations to perform in a single
        multicall. Default, 100

    :type size: int, optional

    :param strict: Raise an exception and discontinue execution at the
        first error. Default, False

    :type strict: bool, optional

    :rtype: Generator[list[tuple]]

    :raises kojismokydingo.NoSuchTag: If tag does not exist
    """

    tag = as_taginfo(session, tag)
    tagid = tag["id"]

    for build_chunk in chunkseq(build_infos, size):
        session.multicall = True
        for build in build_chunk:
            session.tagBuildBypass(tagid, build["id"], force, notify)
        results = session.multiCall(strict=strict)
        yield list(zip(build_chunk, results))


def bulk_tag_builds(session, tag, build_infos,
                    force=False, notify=False,
                    size=100, strict=False):

    """
    :param session: an active koji session

    :type session: koji.ClientSession

    :param tag: Destination tag's name or ID

    :type tag: str or int

    :param build_infos: Build infos to be tagged

    :type build_infos: list[dict]

    :param force: Force tagging. Re-tags if necessary, bypasses
      policy. Default, False

    :type force: bool, optional

    :param notify: Send tagging notifications. Default, False

    :type notify: bool, optional

    :param size: Count of tagging operations to perform in a single
      multicall. Default, 100

    :type size: int, optional

    :param strict: Raise an exception and discontinue execution at the
      first error. Default, False

    :type strict: bool, optional

    :rtype: list[tuple]

    :raises kojismokydingo.NoSuchTag: If tag does not exist
    """

    results = []
    for done in iter_bulk_tag_builds(session, tag, build_infos,
                                     force=force, notify=notify,
                                     size=size, strict=strict):
        results.extend(done)
    return results


def bulk_tag_nvrs(session, tag, nvrs,
                  force=False, notify=False,
                  size=100, strict=False):

    """
    Tags a large number of builds using multicall invocations of
    tagBuildBypass.

    The entire list of NVRs is validated first, checking that such a
    build exists. If strict is True then a missing build will cause a
    NoSuchBuild exception to be raised. If strict is False, then
    missing builds will be omitted from the tagging operation.

    The list of builds is de-duplicated, preserving order of the first
    instance found in the list of NVRs.

    Returns a list of tuples, pairing build info dicts with the result
    of a tagBuildBypass call for that build.

    :param session: an active koji session

    :type session: koji.ClientSession

    :param tag: Destination tag's name or ID

    :type tag: str or int

    :param nvrs: list of NVRs

    :type nvrs: list[str]

    :param force: Bypass policy, retag if necessary. Default, follow
      policy and do not re-tag.

    :type force: bool, optional

    :param notify: Start tagNotification tasks to send a notification
      email for every tagging event. Default, do not send
      notifications.  Warning, sending hundreds or thousands of
      tagNotification tasks can be overwhelming for the hub and may
      impact the system.

    :type notify: bool, optional

    :param size: Count of tagging calls to make per multicall
      chunk. Default is 100

    :type size: int, optional

    :param strict: Stop at the first failure. Default, continue after
      any failures. Errors will be available in the return results.

    :type strict: bool, optional

    :raises kojismokydingo.NoSuchBuild: If strict and an NVR does not
      exist

    :raises kojismokydingo.NoSuchTag: If tag does not exist

    :raises koji.GenericError: If strict and a tag policy prevents
      tagging
    """

    builds = bulk_load_builds(session, unique(nvrs), err=strict)
    builds = build_dedup(builds.values())

    return bulk_tag_builds(session, tag, builds,
                           force=force, notify=notify,
                           size=size, strict=strict)


def iter_bulk_untag_builds(session, tag, build_infos,
                           force=False, notify=False,
                           size=100, strict=False):

    """
    Untags a large number of builds using multicall invocations of
    untagBuildBypass. Builds are specified by build info dicts.

    yields lists of tuples containing a build info dict and the result
    of the untagBuildBypass call for that build. This gives the caller
    a chance to record the results of each multicall, and to present
    feedback to a user to indicate that the operations are continuing.

    :param tag: Tag's name or ID

    :type tag: str or int or dict

    :param build_infos: Build infos to be untagged

    :type build_infos: list[dict]

    :param force: Force untagging, bypasses policy. Default, False

    :type force: bool, optional

    :param notify: Send untagging notifications. Default, False

    :type notify: bool, optional

    :param size: Count of untagging operations to perform in a single
        multicall. Default, 100

    :type size: int, optional

    :param strict: Raise an exception and discontinue execution at the
        first error. Default, False

    :type strict: bool, optional

    :rtype: Generator[list[tuple]]

    :raises kojismokydingo.NoSuchTag: If tag does not exist
    """

    tag = as_taginfo(session, tag)
    tagid = tag["id"]

    for build_chunk in chunkseq(build_infos, size):
        session.multicall = True
        for build in build_chunk:
            session.untagBuildBypass(tagid, build["id"], force, notify)
        results = session.multiCall(strict=strict)
        yield list(zip(build_chunk, results))


def bulk_untag_builds(session, tag, build_infos,
                      force=False, notify=False,
                      size=100, strict=False):

    """
    :param session: an active koji session

    :type session: koji.ClientSession

    :param tag: Destination tag's name or ID

    :type tag: str or int

    :param build_infos: Build infos to be untagged

    :type build_infos: list[dict]

    :param force: Force untagging. Bypasses policy. Default, False

    :type force: bool, optional

    :param notify: Send untagging notifications. Default, False

    :type notify: bool, optional

    :param size: Count of untagging operations to perform in a single
      multicall. Default, 100

    :type size: int, optional

    :param strict: Raise an exception and discontinue execution at the
      first error. Default, False

    :type strict: bool, optional

    :rtype: list[tuple]

    :raises kojismokydingo.NoSuchTag: If tag does not exist
    """

    results = []
    for done in iter_bulk_untag_builds(session, tag, build_infos,
                                       force=force, notify=notify,
                                       size=size, strict=strict):
        results.extend(done)
    return results


def bulk_untag_nvrs(session, tag, nvrs,
                    force=False, notify=False,
                    size=100, strict=False):
    """
    Untags a large number of builds using multicall invocations of
    untagBuildBypass.

    The entire list of NVRs is validated first, checking that such a
    build exists. If strict is True then a missing build will cause a
    NoSuchBuild exception to be raised. If strict is False, then
    missing builds will be omitted from the untagging operation.

    The list of builds is de-duplicated, preserving order of the first
    instance found in the list of NVRs.

    Returns a list of tuples, pairing build info dicts with the result
    of an untagBuildBypass call for that build.

    :param session: an active koji session

    :type session: koji.ClientSession

    :param tag: Tag's name or ID

    :type tag: str or int

    :param nvrs: list of NVRs

    :type nvrs: list[str]

    :param force: Bypass policy checks

    :type force: bool, optional

    :param notify: Start tagNotification tasks to send a notification
      email for every untagging event. Default, do not send
      notifications.  Warning, sending hundreds or thousands of
      tagNotification tasks can be overwhelming for the hub and may
      impact the system.

    :type notify: bool, optional

    :param size: Count of untagging calls to make per multicall
      chunk. Default is 100

    :type size: int, optional

    :param strict: Stop at the first failure. Default, continue after
      any failures. Errors will be available in the return results.

    :type strict: bool, optional

    :raises kojismokydingo.NoSuchBuild: If strict and an NVR does not
      exist

    :raises kojismokydingo.NoSuchTag: If tag does not exist

    :raises koji.GenericError: If strict and a tag policy prevents
      untagging
    """

    builds = bulk_load_builds(session, unique(nvrs), err=strict)
    builds = build_dedup(builds.values())

    return bulk_untag_builds(session, tag, builds,
                             force=force, notify=notify,
                             size=size, strict=strict)


gavgetter = itemgetter("maven_group_id", "maven_artifact_id",
                       "maven_version")


def iter_latest_maven_builds(session, tag, pkg_names=None, inherit=True):
    """
    Yields ``((G, A, V), build_info)`` representing the latest build for
    each GAV in the tag.

    If pkg_names is given, then only those builds matching the given
    package names are yielded.

    :rtype: Generator[tuple[str], dict]
    """

    taginfo = as_taginfo(session, tag)
    tid = taginfo["id"]

    if pkg_names is None:
        # pkgs = session.listPackages(tid, inherited=True)
        # pkg_names = [p['package_name'] for p in pkgs if not p['blocked']]
        pkg_names = [None]
    else:
        pkg_names = unique(pkg_names)

    latest = set()

    fn = lambda p: session.listTagged(tid, inherit=inherit,
                                      package=p, type="maven")

    for pkg, builds in iter_bulk_load(session, fn, pkg_names):
        for bld in builds:
            gav = gavgetter(bld)
            if gav not in latest:
                latest.add(gav)
                yield gav, bld


def latest_maven_builds(session, tag, pkg_names=None, inherit=True):
    """
    Returns a dict mapping each (G, A, V) to a build_info dict,
    representing the latest build for each GAV in the tag.

    If pkg_names is given, then only those builds matching the given
    package names are returned.

    :rtype: dict[tuple[str], dict]
    """

    builds = iter_latest_maven_builds(session, tag, pkg_names, inherit)
    return dict(builds)


def decorate_builds_maven(session, build_infos):
    """
    For any build info which does not have a maven_group_id and hasn't
    already been checked for additional btype data, augment the btype
    data.
    """

    build_infos = tuple(build_infos)

    wanted = tuple(bld for bld in build_infos if
                   ("maven_group_id" not in bld))

    if wanted:
        decorate_builds_btypes(session, wanted, with_fields=True)

    return build_infos


def decorate_builds_btypes(session, build_infos, with_fields=True):
    """
    Augments a list of build_info dicts with two new keys:

    * archive_btype_ids is a list of BType IDs for the build

    * archive_btype_names is a list of BType names for the build

    Returns a tuple of the original input of build_infos. Any
    build_infos which had not been previously decorated will be
    mutated with their new keys.

    If with_fields is True (the default) then any special btype fields
    will be merged into the build info dict as well.

    :param session: an active koji session

    :type session: koji.ClientSession

    :param build_infos: list of build infos to decorate and return

    :type build_infos: list[dict] or Iterator[dict]

    :param with_fields: also decorate btype-specific fields. Default,
      True

    :type with_fields: bool, optional

    :rtype: tuple[dict]
    """

    build_infos = tuple(build_infos)

    wanted = {bld["id"]: bld for bld in build_infos if
              "archive_btype_names" not in bld}

    if not wanted:
        return build_infos

    btypes = {bt["name"]: bt["id"] for bt in session.listBTypes()}

    for bid, bts in iter_bulk_load(session, session.getBuildType, wanted):
        bld = wanted[bid]

        bld["archive_btype_names"] = btype_names = list(bts)
        bld["archive_btype_ids"] = [btypes[b] for b in btype_names]

        if not with_fields:
            continue

        for btn, data in bts.items():
            if not data:
                continue

            if btn == "win":
                # the win field doesn't get prefixed with "win_"
                bld["platform"] = data["platform"]
            else:
                # everything else gets prefixed with its type name and
                # an underscore
                if "build_id" in data:
                    del data["build_id"]
                for key, val in data.items():
                    bld["_".join((btn, key))] = val

    return build_infos


def decorate_builds_cg_list(session, build_infos):
    """
    Augments a list of build_info dicts with two or four new keys:

    * archive_cg_ids is a list of content generator IDs for each
      archive of the build

    * archive_cg_names is a list of content generator names for each
      archive of the build

    Returns a tuple of the original input of build_infos. Any
    build_infos which had not been previously decorated will be
    mutated with their new keys.

    :param session: an active koji session

    :type session: koji.ClientSession

    :param build_infos: list of build infos to decorate and return

    :type build_infos: list[dict] or Iterator[dict]

    :rtype: tuple[dict]
    """

    # some of the facets we might consider as a property of the build
    # are in fact stored as properties of the artifacts or of the
    # artifacts' buildroot entries. This means that we have to dig
    # fairly deep to be able to answer simple questions like "what CGs
    # produced this build," or "what are the BTypes of this build?" So
    # we have this decorating utility to find the underlying values
    # and store them back on the build directly. We try to optimize
    # the decoration process such that it as polite to koji as
    # possible while farming all the data, and we also make it so that
    # we do not re-decorate builds which have already been decorated.

    build_infos = tuple(build_infos)

    wanted = {bld["id"]: bld for bld in build_infos if
              "archive_cg_names" not in bld}

    if not wanted:
        return build_infos

    # multicall to fetch the artifacts and rpms for all build IDs that
    # need decorating
    archives = bulk_load_build_archives(session, wanted)
    rpms = bulk_load_build_rpms(session, wanted)

    # gather all the buildroot IDs, based on both the archives and
    # RPMs of the build.
    root_ids = set()
    for archive_list in archives.values():
        for archive in archive_list:
            broot_id = archive.get("buildroot_id")
            if broot_id:
                # do NOT allow None or 0
                root_ids.add(broot_id)

    for rpm_list in rpms.values():
        for rpm in rpm_list:
            broot_id = rpm.get("buildroot_id")
            if broot_id:
                # do NOT allow None or 0
                root_ids.add(broot_id)

    # multicall to fetch all the buildroots
    buildroots = bulk_load_buildroots(session, root_ids)

    for build_id, archive_list in archives.items():
        bld = wanted[build_id]

        cg_ids = []
        cg_names = []

        for archive in archive_list:
            broot_id = archive["buildroot_id"]
            if not broot_id:
                # no buildroot, thus no CG info, skip
                continue

            # The CG info is stored on the archive's buildroot, so
            # let's correlate back to a buildroot info from the
            # archive's buildroot_id
            broot = buildroots[broot_id]

            cg_id = broot.get("cg_id")
            if cg_id:
                cg_ids.append(cg_id)

            cg_name = broot.get("cg_name")
            if cg_name:
                cg_names.append(cg_name)

        bld["archive_cg_ids"] = unique(cg_ids)
        bld["archive_cg_names"] = unique(cg_names)

    for build_id, rpm_list in rpms.items():
        if not rpm_list:
            continue

        bld = wanted[build_id]
        cg_ids = bld["archive_cg_ids"]
        cg_names = bld["archive_cg_names"]

        for rpm in rpm_list:
            broot_id = rpm["buildroot_id"]
            if not broot_id:
                # no buildroot, thus no CG info, skip
                continue

            # The CG info is stored on the archive's buildroot, so
            # let's correlate back to a buildroot info from the
            # archive's buildroot_id
            broot = buildroots[broot_id]

            cg_id = broot.get("cg_id")
            if cg_id:
                cg_ids.append(cg_id)

            cg_name = broot.get("cg_name")
            if cg_name:
                cg_names.append(cg_name)

        bld["archive_cg_ids"] = unique(cg_ids)
        bld["archive_cg_names"] = unique(cg_names)

    return build_infos


def filter_builds_by_tags(session, build_infos,
                          limit_tag_ids=(), lookaside_tag_ids=()):

    """
    :param build_infos: build infos to filter through

    :type build_infos: list[dict] or Iterator[dict]

    :param limit_tag_ids: tag IDs that builds must be tagged with to
      pass. Default, do not limit to any tag membership.

    :type limit_tag_ids: list[int]

    :param lookaside_tag_ids: tag IDs that builds must not be tagged
      with to pass. Default, do not filter against any tag membership.

    :type lookaside_tag_ids: list[int]

    :rtype: list[dict] or Iterator[dict]
    """

    limit = set(limit_tag_ids) if limit_tag_ids else None
    lookaside = set(lookaside_tag_ids) if lookaside_tag_ids else None

    if not (limit or lookaside):
        return build_infos

    # a build ID: build_info mapping that we'll use to trim out
    # mismatches
    builds = OrderedDict((b["id"], b) for b in build_infos)

    # for each build ID, load the list of tags for that build
    fn = lambda i: session.listTags(build=i)
    build_tags = bulk_load(session, fn, builds)

    for bid, tags in build_tags.items():
        # convert the list of tags into a set of tag IDs
        tags = set(t["id"] for t in tags)

        if limit and tags.isdisjoint(limit):
            # don't want it, limit was given and this is not tagged in
            # the limit
            builds.pop(bid)

        elif lookaside and not tags.isdisjoint(lookaside):
            # don't want it, it's in the lookaside
            builds.pop(bid)

    return builds.values()


def filter_builds_by_state(
        build_infos: BuildInfos,
        state: BuildState = BuildState.COMPLETE) -> BuildInfos:
    """
    Given a sequence of build info dicts, return a generator of those
    matching the given state.

    Typically only COMPLETE and DELETED will be encountered here, the
    rest will rarely result in a build info dict existing.

    If state is None then no filtering takes place

    :param build_infos: build infos to filter through

    :type build_infos: Iterable[dict]

    :param state: state value to filter for. Default: only builds in
      the COMPLETE state are returned

    :type state: int, optional

    :rtype: Iteratable[dict]
    """

    if state is None:
        return build_infos
    else:
        return (b for b in build_infos if (b and b.get("state") == state))


def filter_imported_builds(build_infos, by_cg=(), negate=False):
    """
    Given a sequence of build info dicts, yield those which are
    imports.

    build_infos may have been decorated by the
    `decorate_builds_cg_list` function. This provides an accurate
    listing of the content generators which have been used to import
    the build (if any). In the event that they have not been thus
    decorated, the cg filtering will rely on the cg_name setting on
    the build itself, which will only have been provided if the
    content generator reserved the build ahead of time.

    If by_cg is empty and negate is False, then only builds which are
    non-CG imports will be emitted.

    If by_cg is empty and negate is True, then only builds which are
    non-imports will be emitted (ie. those with a task).

    If by_cg is not empty and negate is False, then only builds which
    are CG imports from the listed CGs will be emitted.

    If by_cg is not empty and negate is True, then only builds which
    are CG imports but not from the listed CGs will be emitted.

    by_cg may contain the string "any" to indicate that it matches all
    content generators. "any" should not be used with negate=True,
    as this will always result in no matches.

    :param build_infos: build infos to filter through
    :type build_infos: list[dict] or Iterator[dict]

    :param by_cg: Content generator names to filter for
    :type by_cg: list[str], optional

    :param negate: whether to negate the test, Default False
    :type negate: bool, optional

    :rtype: Generator[dict]
    """

    by_cg = set(by_cg)
    any_cg = "any" in by_cg
    disjoint = by_cg.isdisjoint

    for build in build_infos:

        # either get the decorated archive cg names, or start a fresh
        # one based on the possible cg_name associated with this build
        build_cgs = set(build.get("archive_cg_names", ()))
        cg_name = build.get("cg_name")
        if cg_name:
            build_cgs.add(cg_name)

        is_import = not build.get("task_id", None)

        if negate:
            if by_cg:
                # we wanted imports which are NOT from these CGs. The
                # case of "any" is weird here -- because that would
                # mean we're looking for CG imports, and only those
                # which aren't any... so nothing can match this.
                if not any_cg and build_cgs and disjoint(build_cgs):
                    yield build
            else:
                # we wanted non-imports
                if not is_import:
                    yield build

        elif is_import:
            if by_cg:
                # we wanted imports which are from these CGs
                if build_cgs and (any_cg or not disjoint(build_cgs)):
                    yield build

            else:
                # we wanted imports which are not from any CG
                if not build_cgs:
                    yield build


def gather_buildroots(session, build_ids):
    """
    For each build ID given, produce the list of buildroots used to
    create it.

    :param build_ids: build IDs to fetch buildroots for

    :type build_ids: list[int]

    :rtype: dict[int, list[dict]]
    """

    # multicall to fetch the artifacts for all build IDs
    archives = merge_extend(bulk_load_build_archives(session, build_ids),
                            bulk_load_build_rpms(session, build_ids))

    # gather all the buildroot IDs
    root_ids = set()
    for archive_list in archives.values():
        for archive in archive_list:
            broot_id = archive["buildroot_id"]
            if broot_id:
                # do NOT allow None or 0
                root_ids.add(broot_id)

    # multicall to fetch all the buildroots
    buildroots = bulk_load_buildroots(session, root_ids)

    results = {}

    for build_id, archive_list in archives.items():
        broots = (a["buildroot_id"] for a in archive_list)
        broots = unique(filter(None, broots))
        results[build_id] = [buildroots[b] for b in broots]

    return results


def gather_rpm_sigkeys(session, build_ids):
    """
    Given a sequence of build IDs, collect the available sigkeys for
    each rpm in each build.

    Returns a dict mapping the original build IDs to a set of the
    discovered sigkeys.
    """

    # first load a mapping of build_id: [RPMS]
    loaded = bulk_load_build_rpms(session, build_ids)

    # now load a mapping of rpm_id: [SIGS]
    rpmids = (rpm["id"] for rpm in chain(*loaded.values()))
    rpm_sigs = bulk_load_rpm_sigs(session, rpmids)

    results = {}

    # now just correlate the set of sigkeys back to each needed
    # cache entry
    for bid, rpms in loaded.items():
        results[bid] = sigs = set()
        for rpm in rpms:
            rsigs = (sig["sigkey"] for sig in rpm_sigs[rpm["id"]])
            sigs.update(rsigs)

    return results


def gather_wrapped_builds(session, task_ids, results=None):
    """
    Given a list of task IDs, identify any which are wrapperRPM
    tasks. For each which is a wrapperRPM task, associate the task ID
    with the underlying wrapped build info from the request.

    :param task_ids: task IDs to check
    :type task_ids: list[int] or Iterator[int]

    :rtype: dict[int, dict]
    """

    results = OrderedDict() if results is None else results

    tasks = bulk_load_tasks(session, task_ids, request=True)

    for tid, task in tasks.items():
        if task["method"] == "wrapperRPM":
            results[tid] = task["request"][2]

    return results


def gather_component_build_ids(session, build_ids, btypes=None):
    """
    Given a sequence of build IDs, identify the IDs of the component
    builds used to produce them (installed in the buildroots of the
    archives of the original build IDs)

    Returns a dict mapping the original build IDs to a list of the
    discovered component build IDs.

    If btypes is None, then all component archive types will be
    considered. Otherwise, btypes may be a sequence of btype names and
    only component archives of those types will be considered.

    :param build_ids: Build IDs to collect components for

    :type build_ids: list[int]

    :param btypes: Component archive btype filter. Default, all types

    :type btypes: list[str], optional

    :rtype: dict[int, list[int]]
    """

    # multicall to fetch the artifacts and RPMs for all build IDs
    archives = merge_extend(bulk_load_build_archives(session, build_ids),
                            bulk_load_build_rpms(session, build_ids))

    # gather all the buildroot IDs
    root_ids = set()
    for archive_list in archives.values():
        for archive in archive_list:
            broot_id = archive["buildroot_id"]
            if broot_id:
                # do NOT allow None or 0
                root_ids.add(broot_id)

    if not btypes or None in btypes:
        # in order to query all types, we need to explicitly query for
        # RPMs, and then archives of type None
        btypes = ("rpm", None)

    # dig up the component archives (pretending that RPMs are just
    # another archive type as usual) and map them to the buildroot ID.
    components = {}

    for bt in btypes:
        if bt == "rpm":
            more = bulk_load_buildroot_rpms(session, root_ids)
        else:
            more = bulk_load_buildroot_archives(session, root_ids, btype=bt)
        update_extend(components, more)

    # now associate the components back with the original build IDs
    results = {}

    for build_id, archive_list in archives.items():
        cids = set()
        for archive in archive_list:
            broot_id = archive["buildroot_id"]
            archives = components.get(broot_id, ())
            cids.update(c["build_id"] for c in archives)

        results[build_id] = list(cids)

    return results


class BuildFilter():

    def __init__(self, session,
                 limit_tag_ids=None, lookaside_tag_ids=None,
                 imported=None, cg_list=None,
                 btypes=None, state=None):

        """
        :param limit_tag_ids: if specified, builds must be tagged with one
          of these tags
        :type limit_tag_ids: list[int], optional

        :param lookaside_tag_ids: if specified, builds must not be tagged
          with any of these tags
        :type lookaside_tag_ids: list[int], optional

        :param imported: if True, only imported builds are returned. If
          False, only unimported builds are returned. Default, does not
          test whether a build is imported or not.
        :type imported: bool, optional

        :param cg_list: If specified, only builds which are produced by
          the named content generators will be returned.
        :type cg_list: list[str], optional

        :param btypes: Filter for the given build types, by name. Default,
          any build type is allowed.

        :type btypes: list[str], optional

        :param state: Filter by the given build state. Default, no
          filtering by state.

        :type state: int, optional
        """

        self._session = session

        self._limit_tag_ids = \
            set(limit_tag_ids) if limit_tag_ids else None

        self._lookaside_tag_ids = \
            set(lookaside_tag_ids) if lookaside_tag_ids else None

        self._imported = imported
        self._cg_list = set(cg_list)

        self._btypes = set(btypes or ())
        self._state = state


    def filter_by_tags(self, build_infos):
        limit = self._limit_tag_ids
        lookaside = self._lookaside_tag_ids

        if limit or lookaside:
            build_infos = filter_builds_by_tags(self._session, build_infos,
                                                limit_tag_ids=limit,
                                                lookaside_tag_ids=lookaside)
        return build_infos


    def filter_by_btype(self, build_infos):

        bt = self._btypes
        if not bt:
            return build_infos

        def test(b):
            btn = set(b.get("archive_btype_names", ()))
            return btn and not bt.isdisjoint(btn)

        build_infos = decorate_builds_btypes(self._session, build_infos)
        return filter(test, build_infos)


    def filter_imported(self, build_infos):
        if self._cg_list or self._imported is not None:
            negate = not (self._imported or self._imported is None)

            build_infos = decorate_builds_cg_list(self._session, build_infos)
            return filter_imported_builds(build_infos, self._cg_list, negate)

        else:
            return build_infos


    def filter_by_state(self, build_infos):
        if self._state is not None:
            build_infos = filter_builds_by_state(build_infos, self._state)

        return build_infos


    def __call__(self, build_infos):
        # TODO: could we add some caching to this, such that we
        # associate the build ID with a bool indicating whether it's
        # been filtered before and whether it was included (True) or
        # omitted (False).  That might allow us to cut down on the
        # overhead if filtering is used multiple times... However,
        # will filtering ever actually be used multiple times?

        # ensure this is a real list and not a generator of some sort
        work = list(build_infos)

        work = self.filter_by_state(work)

        # first stage filtering, based on tag membership
        work = self.filter_by_tags(work)

        # filtering by btype (provided by decorated addtl data)
        work = self.filter_by_btype(work)

        # filtering by import or cg (provided by decorated addtl data)
        work = self.filter_imported(work)

        return work


#
# The end.<|MERGE_RESOLUTION|>--- conflicted
+++ resolved
@@ -35,14 +35,9 @@
     bulk_load_buildroot_archives, bulk_load_buildroot_rpms,
     bulk_load_rpm_sigs, bulk_load_tasks, iter_bulk_load, )
 from .common import (
-<<<<<<< HEAD
-    chunkseq, merge_extend, rpm_evr_compare,
-    unique, update_extend, )
-from .types import BuildInfo, BuildInfos, BuildState
-=======
     chunkseq, merge_extend, unique, update_extend, )
 from .rpm import evr_compare
->>>>>>> ca3d06be
+from .types import BuildInfo, BuildInfos, BuildState
 
 
 __all__ = (
