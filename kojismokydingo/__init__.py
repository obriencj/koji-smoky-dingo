# This library is free software; you can redistribute it and/or modify
# it under the terms of the GNU General Public License as published by
# the Free Software Foundation; either version 3 of the License, or
# (at your option) any later version.
#
# This library is distributed in the hope that it will be useful, but
# WITHOUT ANY WARRANTY; without even the implied warranty of
# MERCHANTABILITY or FITNESS FOR A PARTICULAR PURPOSE.  See the GNU
# General Public License for more details.
#
# You should have received a copy of the GNU General Public License
# along with this library; if not, see <http://www.gnu.org/licenses/>.


"""
Koji Smoky Dingo - Client utilities for working with the Koji
build system

:author: Christopher O'Brien <obriencj@gmail.com>
:license: GPL v3
"""


from functools import partial
from koji import (
    ClientSession, Fault, GenericError, ParameterError,
    convertFault, read_config)
from koji_cli.lib import activate_session, ensure_connection
from typing import (
    Any, Callable, Dict, Iterator, Iterable, List,
    Optional, Sequence, Tuple, Union, )

from .common import chunkseq
from .types import (
    ArchiveInfo, ArchiveInfos, ArchiveSpec,
    BuildInfo, BuildSpec,
    HostInfo, HostSpec,
    HubVersionSpec,
    RPMInfo, RPMInfos, RPMSignature, RPMSpec,
    TagInfo, TagSpec,
    TargetInfo, TargetSpec,
    TaskInfo, TaskSpec,
    UserInfo, UserSpec, )


__all__ = (
    "AnonClientSession",
    "BadDingo",
    "FeatureUnavailable",
    "ManagedClientSession",
    "NoSuchArchive",
    "NoSuchBuild",
    "NoSuchChannel",
    "NoSuchContentGenerator",
<<<<<<< HEAD
    "NoSuchHost",
=======
    "NoSuchPackage",
>>>>>>> e652ae87
    "NoSuchPermission",
    "NoSuchRepo",
    "NoSuchRPM",
    "NoSuchTag",
    "NoSuchTarget",
    "NoSuchTask",
    "NoSuchUser",
    "NotPermitted",
    "ProfileClientSession",

    "as_archiveinfo",
    "as_buildinfo",
    "as_channelinfo",
    "as_hostinfo",
    "as_packageinfo",
    "as_repoinfo",
    "as_rpminfo",
    "as_taginfo",
    "as_targetinfo",
    "as_taskinfo",
    "as_userinfo",
    "bulk_load",
    "bulk_load_build_archives",
    "bulk_load_build_rpms",
    "bulk_load_builds",
    "bulk_load_buildroot_archives",
    "bulk_load_buildroot_rpms",
    "bulk_load_buildroots",
    "bulk_load_rpm_sigs",
    "bulk_load_tags",
    "bulk_load_tasks",
    "bulk_load_users",
    "hub_version",
    "iter_bulk_load",
    "version_check",
    "version_require",
)


class ManagedClientSession(ClientSession):
    """
    A `koji.ClientSession` that can be used as via the ``with``
    keyword to provide a managed session that will handle
    authenticated login and logout.
    """

    def __enter__(self):
        activate_session(self, self.opts)
        return self

    def __exit__(self, exc_type, _exc_val, _exc_tb):
        self.logout()
        if self.rsession:
            self.rsession.close()
            self.rsession = None
        return (exc_type is None)


class ProfileClientSession(ManagedClientSession):
    """
    A `koji.ClientSession` which loads profile config information and
    which can be used via tha ``with`` keyword.
    """

    def __init__(self, profile: str = "koji"):
        """
        :param profile: name of the koji profile to load from local
          configuration locations
        """

        conf = read_config(profile)
        server = conf["server"]
        super().__init__(server, opts=conf)


class AnonClientSession(ProfileClientSession):
    """
    A `koji.ClientSession` which loads profile config information and
    which can be used via the ``with`` keyword.

    Suitable for working with anonymous commands which do not require
    authentication. Does not authenticate, and will only connect
    lazily.
    """

    def __enter__(self):
        # we could always set up a connection ahead of time,
        # but... the connection will be created when we make our first
        # call, so let's be lazy instead.

        # ensure_connection(self)
        return self


class BadDingo(Exception):
    """
    Generalized base class for exceptions raised from kojismokydingo.
    This class and its subclasses are used to combine a fixed
    complaint string with some specific information. This is a
    convenience primarily for the CLI, but can also be used to track
    more detailed situations where a requested data type wasn't
    present on the koji hub, rather than just working with
    `koji.GenericError`
    """

    complaint: str = "Something bad happened"

    def __str__(self):
        orig = super().__str__()
        return f"{self.complaint}: {orig}"


class NoSuchBuild(BadDingo):
    """
    A build was not found
    """

    complaint = "No such build"


class NoSuchHost(BadDingo):
    """
    A host was not found
    """

    complaint = "No such host"


class NoSuchChannel(BadDingo):
    """
    A channel was not found
    """

    complaint = "No such builder channel"


class NoSuchContentGenerator(BadDingo):
    """
    A content generator was not found
    """

    complaint = "No such content generator"


class NoSuchPackage(BadDingo):
    """
    A package was not found

    :since: 2.0
    """

    complaint = "No such package"


class NoSuchTag(BadDingo):
    """
    A tag was not found
    """

    complaint = "No such tag"


class NoSuchTarget(BadDingo):
    """
    A target was not found
    """

    complaint = "No such target"


class NoSuchTask(BadDingo):
    """
    A task was not found
    """

    complaint = "No such task"


class NoSuchUser(BadDingo):
    """
    A user was not found
    """

    complaint = "No such user"


class NoSuchPermission(BadDingo):
    """
    A permission was not found
    """

    complaint = "No such permission"


class NoSuchArchive(BadDingo):
    """
    An archive was not found
    """

    complaint = "No such archive"


class NoSuchRepo(BadDingo):
    """
    A repository was not found

    :since: 2.0
    """

    complaint = "No such repo"


class NoSuchRPM(BadDingo):
    """
    An RPM was not found
    """

    complaint = "No such RPM"


class NotPermitted(BadDingo):
    """
    A required permission was not associated with the currently logged
    in user account.
    """

    complaint = "Insufficient permissions"


class FeatureUnavailable(BadDingo):
    """
    A given feature isn't available due to the version on the koji hub
    """

    complaint = "The koji hub version doesn't support this feature"


def iter_bulk_load(
        session: ClientSession,
        loadfn: Callable[[Any], Any],
        keys: Iterable[Any],
        err: bool = True,
        size: int = 100) -> Iterator[Tuple[Any, Any]]:
    """
    Generic bulk loading generator. Invokes the given loadfn on each
    key in keys using chunking multicalls limited to the specified
    size.

    Yields (key, result) pairs in order.

    If err is True (default) then any faults will raise an exception.
    If err is False, then a None will be substituted as the result for
    the failing key.

    :param session: The koji session

    :param loadfn: The loading function, to be invoked in a multicall
      arrangement. Will be called once with each given key from keys

    :param keys: The sequence of keys to be used to invoke loadfn.

    :param err: Whether to raise any underlying fault returns as
      exceptions. Default, True

    :param size: How many calls to loadfn to chunk up for each
      multicall. Default, 100

    :raises koji.GenericError: if err is True and an issue
      occurrs while invoking the loadfn
    """

    for key_chunk in chunkseq(keys, size):
        session.multicall = True

        for key in key_chunk:
            loadfn(key)

        for key, info in zip(key_chunk, session.multiCall(strict=err)):
            if info:
                if "faultCode" in info:
                    if err:
                        raise convertFault(Fault(**info))
                    else:
                        yield key, None
                else:
                    yield key, info[0]
            else:
                yield key, None


def bulk_load(
        session: ClientSession,
        loadfn: Callable[[Any], Any],
        keys: Iterable[Any],
        err: bool = True,
        size: int = 100,
        results: Optional[dict] = None) -> Dict[Any, Any]:
    """
    Generic bulk loading function. Invokes the given `loadfn` on each
    key in `keys` using chunking multicalls limited to the specified
    size.

    Returns a dict associating the individual keys with the returned
    value of loadfn. If `results` is specified, it must support
    dict-like assignment via an update method, and will be used in
    place of a newly allocated dict to store and return the results.

    :param session: an active koji client session

    :param loadfn: The loading function, to be invoked in a multicall
      arrangement. Will be called once with each given key from `keys`

    :param keys: The sequence of keys to be used to invoke `loadfn`.
      These keys need to be individually hashable, or the `results`
      value needs to be specified with an instance that accepts
      assignmnet using these values as the key.

    :param err: Whether to raise any underlying fault returns as
      exceptions. Default, `True`

    :param size: How many calls to `loadfn` to chunk up for each
      multicall. Default, `100`

    :param results: storage for `loadfn` results. If specified, must
      support item assignment (like a dict) via an update method, and
      it will be populated and then used as the return value for this
      function. Default, a new dict will be allocated.

    :raises koji.GenericError: if `err` is `True` and an issue
      occurrs while invoking the `loadfn`
    """

    results = {} if results is None else results
    results.update(iter_bulk_load(session, loadfn, keys, err, size))
    return results


def bulk_load_builds(
        session: ClientSession,
        nvrs: Iterable[Union[str, int]],
        err: bool = True,
        size: int = 100,
        results: Optional[dict] = None) -> Dict[Union[int, str],
                                                BuildInfo]:
    """
    Load many buildinfo dicts from a koji client session and a
    sequence of NVRs.

    Returns a dict associating the individual NVRs with their
    resulting buildinfo.

    If err is True (default) then any missing build info will raise a
    NoSuchBuild exception. If err is False, then a None will be
    substituted into the ordered dict for the result.

    If results is non-None, it must support dict assignment, and will
    be used in place of a newly allocated dict to store and return the
    results.

    :param nvrs: Sequence of build NVRs or build IDs to load

    :param err: Raise an exception if an NVR fails to load. Default,
      True.

    :param size: Count of NVRs to load in a single multicall. Default,
      100

    :param results: mapping to store the results in. Default, produce
      a new dict
    """

    results = {} if results is None else results

    for key, info in iter_bulk_load(session, session.getBuild, nvrs,
                                    False, size):
        if err and not info:
            raise NoSuchBuild(key)
        else:
            results[key] = info

    return results


def bulk_load_tasks(
        session: ClientSession,
        task_ids: Iterable[int],
        request: bool = False,
        err: bool = True,
        size: int = 100,
        results: Optional[dict] = None) -> Dict[int, TaskInfo]:
    """
    Load many taskinfo dicts from a koji client session and a sequence
    of task IDs.

    Returns a dict associating the individual IDs with their resulting
    taskinfo.
    """

    results = {} if results is None else results

    fn = partial(session.getTaskInfo, request=request)

    for key, info in iter_bulk_load(session, fn, task_ids, False, size):
        if err and not info:
            raise NoSuchTask(key)
        else:
            results[key] = info

    return results


def bulk_load_tags(
        session: ClientSession,
        tags: Iterable[Union[str, int]],
        err: bool = True,
        size: int = 100,
        results: Optional[dict] = None) -> Dict[Union[int, str],
                                                TagInfo]:
    """
    Load many taginfo dicts from tag names or IDs.

    :param err: Raise an exception if a tag fails to load. Default,
      True.

    :param size: Count of tags to load in a single multicall. Default,
      100
    """

    results = {} if results is None else results

    if version_check(session, (1, 23)):
        fn = partial(session.getTag, blocked=True)
    else:
        fn = session.getTag

    for key, info in iter_bulk_load(session, fn, tags, False, size):
        if err and not info:
            raise NoSuchTag(key)
        else:
            results[key] = info

    return results


def bulk_load_rpm_sigs(
        session: ClientSession,
        rpm_ids: Iterable[int],
        size: int = 100,
        results: Optional[dict] = None) -> Dict[int, List[RPMSignature]]:
    """
    Set up a chunking multicall to fetch the signatures for a list of
    RPM via `session.queryRPMSigs` for each ID in rpm_ids.

    Returns a dict associating the individual RPM IDs with their
    resulting RPM signature lists.

    If results is non-None, it must support a dict-like update method,
    and will be used in place of a newly allocated dict to store and
    return the results.
    """

    results = {} if results is None else results
    results.update(iter_bulk_load(session, session.queryRPMSigs,
                                  rpm_ids, True, size))
    return results


def bulk_load_buildroot_archives(
        session: ClientSession,
        buildroot_ids: Iterable[int],
        btype: Optional[str] = None,
        size: int = 100,
        results: Optional[dict] = None) -> Dict[int, List[ArchiveInfo]]:
    """
    Set up a chunking multicall to fetch the archives of buildroots
    via `session.listArchives` for each buildroot ID in buildrood_ids.

    Returns a dict associating the individual buildroot IDs with their
    resulting archive lists.

    If results is non-None, it must support dict-like update method,
    and will be used in place of a newly allocated dict to store and
    return the results.
    """

    results = {} if results is None else results
    fn = lambda i: session.listArchives(componentBuildrootID=i, type=btype)
    results.update(iter_bulk_load(session, fn, buildroot_ids, True, size))
    return results


def bulk_load_buildroot_rpms(
        session: ClientSession,
        buildroot_ids: Iterable[int],
        size: int = 100,
        results: Optional[dict] = None) -> Dict[int, List[RPMInfo]]:
    """
    Set up a chunking multicall to fetch the RPMs of buildroots via
    `session.listRPMs` for each buildroot ID in buildrood_ids.

    Returns a dict associating the individual buildroot IDs with their
    resulting RPM lists.

    If results is non-None, it must support dict-like update method,
    and will be used in place of a newly allocated dict to store and
    return the results.
    """

    results = {} if results is None else results
    fn = lambda i: session.listRPMs(componentBuildrootID=i)
    results.update(iter_bulk_load(session, fn, buildroot_ids, True, size))
    return results


def bulk_load_build_archives(
        session: ClientSession,
        build_ids: Iterable[int],
        btype: Optional[str] = None,
        size: int = 100,
        results: Optional[dict] = None) -> Dict[int, List[ArchiveInfo]]:
    """
    Set up a chunking multicall to fetch the archives of builds
    via `session.listArchives` for each build ID in build_ids.

    Returns a dict associating the individual build IDs with their
    resulting archive lists.

    If results is non-None, it must support dict-like update method,
    and will be used in place of a newly allocated dict to store and
    return the results.
    """

    results = {} if results is None else results
    fn = lambda i: session.listArchives(buildID=i, type=btype)
    results.update(iter_bulk_load(session, fn, build_ids, True, size))
    return results


def bulk_load_build_rpms(
        session: ClientSession,
        build_ids: Iterable[int],
        size: int = 100,
        results: Optional[dict] = None) -> Dict[int, List[RPMInfo]]:
    """
    Set up a chunking multicall to fetch the RPMs of builds via
    `session.listRPMS` for each build ID in build_ids.

    Returns a dict associating the individual build IDs with their
    resulting RPM lists.

    If results is non-None, it must support a dict-like update method,
    and will be used in place of a newly allocated dict to store and
    return the results.
    """

    results = {} if results is None else results
    results.update(iter_bulk_load(session, session.listRPMs,
                                  build_ids, True, size))
    return results


def bulk_load_buildroots(
        session: ClientSession,
        broot_ids: Iterable[int],
        size: int = 100,
        results: Optional[dict] = None) -> Dict[int, dict]:
    """
    Set up a chunking multicall to fetch the buildroot data via
    `session.getBuildroot` for each ID in broot_ids.

    Returns a dict associating the individual buildroot IDs with their
    resulting buildroot info dicts.

    If results is non-None, it must support a dict-like update method,
    and will be used in place of a newly allocated dict to store and
    return the results.
    """

    results = {} if results is None else results
    results.update(iter_bulk_load(session, session.getBuildroot,
                                  broot_ids, True, size))
    return results


def bulk_load_users(
        session: ClientSession,
        users: Iterable[Union[int, str]],
        err: bool = True,
        size: int = 100,
        results: Optional[dict] = None) -> Dict[Union[int, str],
                                                UserInfo]:
    """
    Load many userinfo dicts from a koji client session and a sequence of
    user identifiers.

    Returns a dict associating the individual identifiers with their
    resulting userinfo.

    If err is True (default) then any missing user info will raise a
    NoSuchUser exception. If err is False, then a None will be
    substituted into the ordered dict for the result.

    If results is non-None, it must support dict assignment, and will
    be used in place of a newly allocated dict to store and return the
    results.

    :param session: active koji session

    :param users: user names or IDs to load

    :param err: halt on problems and raise an exception. Default, True

    :param size: number of users to load in a single
      multicall. Default, 100

    :param results: dict to store results in. Default, allocate a new
      dict
    """

    users = tuple(users)
    results = {} if results is None else results

    if not users:
        return results

    # we need to identify which signature the getUser API will
    # support.  Unfortunately the change in signatures happened before
    # there was a way to check the hub version. First we'll check
    # whether there's already a cached answer as to which API is
    # available
    session_vars = vars(session)
    new_get_user = session_vars.get("__new_get_user")

    if new_get_user is None:
        # there wasn't already an answer, so we'll have to find out
        # ourselves. In this case we'll load the first user in the
        # list of users separately, outside of a multicall, and using
        # the as_userinfo function. This function will first try the
        # newer signature. If successful, it will record
        # __new_get_user as True, and we'll know to use the newer
        # signature. If not, the function will retry with the older
        # signature and set __new_get_user to False.

        key = users[0]
        users = users[1:]

        try:
            results[key] = as_userinfo(session, key)
        except NoSuchUser:
            if err:
                raise
            else:
                results[key] = None

        # the use of as_userinfo will have updated the __new_get_user
        # sentinel attribute to either True or False
        new_get_user = session_vars.get("__new_get_user")

    if new_get_user:
        fn = lambda u: session.getUser(u, False, True)
    else:
        fn = session.getUser

    for key, info in iter_bulk_load(session, fn, users, False, size):
        if err and not info:
            raise NoSuchUser(key)
        else:
            results[key] = info

    return results


def as_buildinfo(
        session: ClientSession,
        build: BuildSpec) -> BuildInfo:
    """
    Coerces a build value into a koji build info dict.

    If build is an
     * int, will attempt to load as a build ID
     * str, will attempt to load as an NVR
     * dict, will presume already a build info

    :param session: active koji session

    :param build: value to lookup

    :raises NoSuchBuild: if the build value could not be resolved
      into a build info dict
    """

    if isinstance(build, (str, int)):
        info = session.getBuild(build)
    elif isinstance(build, dict):
        info = build
    else:
        info = None

    if not info:
        raise NoSuchBuild(build)

    return info


<<<<<<< HEAD
def as_taginfo(
        session: ClientSession,
        tag: TagSpec) -> TagInfo:
=======
def as_channelinfo(session, channel):
    """
    Coerces a channel value into a koji channel info dict.

    If channel is an
     * int, will attempt to load as a channel ID
     * str, will attempt to load as a channel name
     * dict, will presume already a channel info

    :param session: an active koji client session

    :param channel: value to lookup

    :since: 2.0
    """

    if isinstance(channel, (str, int)):
        info = session.getChannel(channel)
    elif isinstance(channel, dict):
        info = channel
    else:
        info = None

    if not info:
        raise NoSuchChannel(channel)

    return info


def as_taginfo(session, tag):
>>>>>>> e652ae87
    """
    Coerces a tag value into a koji tag info dict.

    If tag is an
     * int, will attempt to load as a tag ID
     * str, will attempt to load as a tag name
     * dict, will presume already a tag info

    :param session: active koji session

    :param tag: value to lookup

    :raises NoSuchTag: if the tag value could not be resolved into a
      tag info dict
    """

    if isinstance(tag, (str, int)):
        if version_check(session, (1, 23)):
            info = session.getTag(tag, blocked=True)
        else:
            info = session.getTag(tag)

    elif isinstance(tag, dict):
        info = tag

    else:
        info = None

    if not info:
        raise NoSuchTag(tag)

    return info


def as_taskinfo(
        session: ClientSession,
        task: TaskSpec) -> TaskInfo:
    """
    Coerces a task value into a koji task info dict.

    If task is an
     * int, will attempt to load as a task ID
     * dict, will presume already a task info

    :param session: active koji session

    :param task: value to lookup

    :raises NoSuchTask: if the task value could not be resolved
      into a task info dict
    """

    if isinstance(task, int):
        info = session.getTaskInfo(task, True)
    elif isinstance(task, dict):
        info = task
    else:
        info = None

    if not info:
        raise NoSuchTask(task)

    return info


def as_targetinfo(
        session: ClientSession,
        target: TargetSpec) -> TargetInfo:
    """
    Coerces a target value into a koji target info dict.

    If target is an
     * int, will attempt to load as a target ID
     * str, will attempt to load as a target name
     * dict, will presume already a target info

    :param session: active koji session

    :param target: value to lookup

    :raises NoSuchTarget: if the target value could not be resolved
      into a target info dict
    """

    if isinstance(target, (str, int)):
        info = session.getBuildTarget(target)
    elif isinstance(target, dict):
        info = target
    else:
        info = None

    if not info:
        raise NoSuchTarget(target)

    return info


def as_hostinfo(
        session: ClientSession,
        host: HostSpec) -> HostInfo:
    """
    Coerces a host value into a host info dict.

    If host is an:
     * int, will attempt to load as a host ID
     * str, will attempt to load as a host name
     * dict, will presume already a host info

    :param session: active koji session

    :param host: value to lookup

    :raises NoSuchHost: if the host value could not be resolved
      into a host info dict
    """

    if isinstance(host, (str, int)):
        info = session.getHost(host)
    elif isinstance(host, dict):
        info = host
    else:
        info = None

    if not info:
        raise NoSuchHost(host)

    return info


<<<<<<< HEAD
def as_archiveinfo(
        session: ClientSession,
        archive: ArchiveSpec) -> ArchiveInfo:
=======
def as_packageinfo(session, pkg):
    """
    Coerces a host value into a host info dict.

    If pkg is an:
     * int, will attempt to load as a package ID
     * str, will attempt to load as a package name
     * dict, will presume already a package info

    :param session: an active koji client session

    :param pkg: value to lookup

    :raises NoSuchPackage: if the pkg value could not be resolved into
      a package info dict

    :since: 2.0
    """

    if isinstance(pkg, (str, int)):
        info = session.getPackage(pkg)
    elif isinstance(pkg, dict):
        info = pkg
    else:
        info = None

    if not info:
        raise NoSuchPackage(pkg)

    return info


def as_archiveinfo(session, archive):
>>>>>>> e652ae87
    """
    Coerces an archive value into an archive info dict.

    If archive is an:
     * int, will attempt to load as an archive ID
     * str, will attempt to load as the first-found archive matching
       the given filename
     * dict, will presume already an archive info

    :param session: active koji session

    :param archive: value to lookup

    :raises NoSuchArchive: if the archive value could not be resolved
      into an archive info dict
    """

    if isinstance(archive, int):
        info = session.getArchive(archive)

    elif isinstance(archive, str):
        found = session.listArchives(filename=archive)
        info = found[0] if found else None

    elif isinstance(archive, dict):
        info = archive

    else:
        info = None

    if not info:
        raise NoSuchArchive(archive)

    return info


<<<<<<< HEAD
def as_rpminfo(
        session: ClientSession,
        rpm: RPMSpec) -> RPMInfo:
=======
def as_repoinfo(session, repo):
    """
    Coerces a repo value into a Repo info dict.

    If repo is an:
     * dict with name, will attempt to load the current repo from a
       tag by that name
     * str, will attempt to load the current repo from a tag by name
     * int, will attempt to load the repo by ID
     * dict, will presume already a repo info

    :since: 2.0
    """

    info = None

    if isinstance(repo, dict):
        if "name" in repo:
            repo = repo["name"]
        else:
            info = repo

    if isinstance(repo, str):
        repotag = session.getRepo(repo)
        if repotag is None:
            raise NoSuchRepo(repo)
        repo = repotag["id"]

    if isinstance(repo, int):
        info = session.repoInfo(repo)

    if not info:
        raise NoSuchRepo(repo)

    return info


def as_rpminfo(session, rpm):
>>>>>>> e652ae87
    """
    Coerces a host value into a RPM info dict.

    If rpm is specified as an:
     * int, will attempt to load as a RPM ID
     * str, will attempt to load as a RPM NVRA
     * dict, will presume already an RPM info

    :param session: active koji session

    :param rpm: value to lookup

    :raises NoSuchRPM: if the rpm value could not be resolved
      into a RPM info dict
    """

    if isinstance(rpm, (str, int)):
        info = session.getRPM(rpm)
    elif isinstance(rpm, dict):
        info = rpm
    else:
        info = None

    if not info:
        raise NoSuchRPM(rpm)

    return info


def as_userinfo(
        session: ClientSession,
        user: UserSpec) -> UserInfo:
    """
    Resolves user to a userinfo dict.

    If user is a str or int, then getUser will be invoked. If user is
    already a dict, it's presumed to be a userinfo already and it's
    returned unaltered.

    :param session: active koji session

    :param user: Name, ID, or User Info describing a koji user

    :raises NoSuchUser: when user cannot be found
    """

    if isinstance(user, (str, int)):
        session_vars = vars(session)
        new_get_user = session_vars.get("__new_get_user")

        if new_get_user:
            # we've tried the new way and it worked, so keep doing it.
            info = session.getUser(user, False, True)

        elif new_get_user is None:
            # an API incompatibility emerged at some point in Koji's
            # past, so we need to try the new way first and fall back
            # to the older signature if that fails. This happened
            # before Koji hub started reporting its version, so we
            # cannot use the version_check function to gate this.
            try:
                info = session.getUser(user, False, True)
                session_vars["__new_get_user"] = True

            except ParameterError:
                info = session.getUser(user)
                session_vars["__new_get_user"] = False

        else:
            # we've already tried the new way once and it didn't work.
            info = session.getUser(user)

    elif isinstance(user, dict):
        info = user

    else:
        info = None

    if not info:
        raise NoSuchUser(user)

    return info


def _int(val):
    if isinstance(val, str) and val.isdigit():
        val = int(val)
    return val


def hub_version(
        session: ClientSession) -> Tuple[int]:
    """
    Wrapper for ``session.getKojiVersion`` which caches the results on
    the session and splits the value into a tuple of ints for easy
    comparison.

    If the getKojiVersion method isn't implemented on the hub, we
    presume that we're version 1.22 ``(1, 22)`` which is the last
    version before the getKojiVersion API was added.

    :param session: active koji session
    """

    # we need to use this instead of getattr as koji sessions will
    # automatically create all missing properties as proxies to a
    # remote hub method.
    session_vars = vars(session)

    hub_ver = session_vars.get("__hub_version", None)
    if hub_ver is None:
        try:
            hub_ver = session.getKojiVersion()
        except GenericError:
            pass

        if hub_ver is None:
            hub_ver = (1, 22)

        elif isinstance(hub_ver, str):
            hub_ver = tuple(map(_int, hub_ver.split(".")))

        session_vars["__hub_version"] = hub_ver

    return hub_ver


def version_check(
        session: ClientSession,
        minimum: HubVersionSpec = (1, 23)) -> bool:
    """
    Verifies that the requested minimum version is met compared
    against session.getKojiVersion.

    If the getKojiVersion method isn't implemented on the hub, we
    presume that we're version 1.22 (the last version before
    getKojiVersion was added). Because of this, checking for minimum
    versions lower than 1.23 will always return True.

    Version is specified as a tuple of integers, eg. 1.23 is ``(1,
    23)``

    :param session: active koji session

    :param minimum: Minimum version required. Default, ``(1, 23)``
    """

    if isinstance(minimum, str):
        minimum = tuple(map(_int, minimum.split(".")))

    hub_ver = hub_version(session)

    return bool(hub_ver and hub_ver >= minimum)


def version_require(
        session: ClientSession,
        minimum: HubVersionSpec = (1, 23),
        message: Optional[str] = None) -> bool:
    """
    Verifies that the requested minimum version is met compared
    against ``session.getKojiVersion()``

    If the getKojiVersion method isn't implemented on the hub, we
    presume that we're version 1.22 (the last version before
    getKojiVersion was added). Because of this, checking for minimum
    versions lower than 1.23 will always return True.

    Version is specified as a tuple of integers, eg. 1.23 is ``(1,
    23)``

    If the version requirement is not met, a `FeatureUnavailable`
    exception is raised, with the given message. If message is not
    provided, a simple one is constructed based on the minimum value.

    :param session: active koji session

    :param minimum: Minimum version required. Default, ``(1, 23)``

    :param message: Message to use in exception if version check
      fails. Default, with a minimum of ``(1, 23)``, ``"requires >=
      1.23"``

    :raises FeatureUnavailable: If the minimum version is not met
    """

    if version_check(session, minimum=minimum):
        return True

    if message is None:
        if isinstance(minimum, (list, tuple)):
            minimum = ".".join(str(m) for m in minimum)
        message = "requires >= %s" % minimum

    raise FeatureUnavailable(message)


#
# The end.<|MERGE_RESOLUTION|>--- conflicted
+++ resolved
@@ -52,11 +52,8 @@
     "NoSuchBuild",
     "NoSuchChannel",
     "NoSuchContentGenerator",
-<<<<<<< HEAD
     "NoSuchHost",
-=======
     "NoSuchPackage",
->>>>>>> e652ae87
     "NoSuchPermission",
     "NoSuchRepo",
     "NoSuchRPM",
@@ -761,11 +758,6 @@
     return info
 
 
-<<<<<<< HEAD
-def as_taginfo(
-        session: ClientSession,
-        tag: TagSpec) -> TagInfo:
-=======
 def as_channelinfo(session, channel):
     """
     Coerces a channel value into a koji channel info dict.
@@ -795,8 +787,10 @@
     return info
 
 
-def as_taginfo(session, tag):
->>>>>>> e652ae87
+def as_taginfo(
+        session: ClientSession,
+        tag: TagSpec) -> TagInfo:
+
     """
     Coerces a tag value into a koji tag info dict.
 
@@ -926,11 +920,6 @@
     return info
 
 
-<<<<<<< HEAD
-def as_archiveinfo(
-        session: ClientSession,
-        archive: ArchiveSpec) -> ArchiveInfo:
-=======
 def as_packageinfo(session, pkg):
     """
     Coerces a host value into a host info dict.
@@ -963,8 +952,9 @@
     return info
 
 
-def as_archiveinfo(session, archive):
->>>>>>> e652ae87
+def as_archiveinfo(
+        session: ClientSession,
+        archive: ArchiveSpec) -> ArchiveInfo:
     """
     Coerces an archive value into an archive info dict.
 
@@ -1001,11 +991,6 @@
     return info
 
 
-<<<<<<< HEAD
-def as_rpminfo(
-        session: ClientSession,
-        rpm: RPMSpec) -> RPMInfo:
-=======
 def as_repoinfo(session, repo):
     """
     Coerces a repo value into a Repo info dict.
@@ -1043,8 +1028,9 @@
     return info
 
 
-def as_rpminfo(session, rpm):
->>>>>>> e652ae87
+def as_rpminfo(
+        session: ClientSession,
+        rpm: RPMSpec) -> RPMInfo:
     """
     Coerces a host value into a RPM info dict.
 
