# This library is free software; you can redistribute it and/or modify
# it under the terms of the GNU General Public License as published by
# the Free Software Foundation; either version 3 of the License, or
# (at your option) any later version.
#
# This library is distributed in the hope that it will be useful, but
# WITHOUT ANY WARRANTY; without even the implied warranty of
# MERCHANTABILITY or FITNESS FOR A PARTICULAR PURPOSE.  See the GNU
# General Public License for more details.
#
# You should have received a copy of the GNU General Public License
# along with this library; if not, see <http://www.gnu.org/licenses/>.


"""
Koji Smoky Dingo - CLI

This package contains mechanisms for more easily adding new
command-line features to the Koji client, in coordination with the
kojismokydingometa plugin.

:author: Christopher O'Brien <obriencj@gmail.com>
:license: GPL v3
"""


import sys

from abc import ABCMeta, abstractmethod
from argparse import Action, ArgumentParser, Namespace
from collections import namedtuple
from contextlib import contextmanager
from functools import lru_cache, partial
from io import StringIO
from itertools import zip_longest
from json import dump
from koji import ClientSession, GenericError
from koji_cli.commands import _print_histline, _table_keys
from koji_cli.lib import activate_session, ensure_connection
from operator import itemgetter
from os import devnull
from os.path import basename
from typing import (
    Any, Callable, Dict, Iterable, List, Optional,
    Sequence, TextIO, Tuple, Union, )

from .. import BadDingo, NotPermitted
from ..common import itemsgetter, load_plugin_config
from ..types import GOptions, HistoryEntry


__all__ = (
    "AdminSmokyDingo",
    "AnonSmokyDingo",
    "BadArgument",
    "HostSmokyDingo",
    "SmokyDingo",
    "TagSmokyDingo",
    "TargetSmokyDingo",

    "clean_lines",
    "convert_history",
    "find_action",
    "remove_action",
    "int_or_str",
    "open_output",
    "pretty_json",
    "print_history",
    "print_history_results",
    "printerr",
    "read_clean_lines",
    "resplit",
    "space_normalize",
    "tabulate",
)


class BadArgument(BadDingo):
    """
    Error indicating a bad argument was supplied to a CLI function.

    :since: 2.1
    """

    complaint = "Bad command argument"


# these mimic the default format for jq output
JSON_PRETTY_OPTIONS = {
    "indent": 2,
    "separators": (",", ": "),
    "sort_keys": True,
}


def pretty_json(
        data: Any,
        output: Optional[TextIO] = None,
        **pretty):
    """
    Presents JSON in a pretty way.

    Keyword arguments are passed along to `json.dump` to alter the
    default output format defined by `JSON_PRETTY_OPTIONS`

    :param data: value to be printed

    :param output: stream to print to. Default, `sys.stdout`

    :param pretty: additional or overriding options to `json.dump`

    :since: 1.0
    """

    if output is None:
        output = sys.stdout

    if pretty:
        pretty_options = dict(JSON_PRETTY_OPTIONS, **pretty)
    else:
        pretty_options = JSON_PRETTY_OPTIONS

    dump(data, output, **pretty_options)
    print(file=output)


def find_action(
        parser: ArgumentParser,
        key: str) -> Optional[Action]:
    """
    Hunts through a parser to discover an action whose dest, metavar,
    or option strings matches the given key.

    :param parser: argument parser to search within

    :param key: the dest, metavar, or option string of the action

    :returns: the first matching Action, or None

    :since: 1.0
    """

    for act in parser._actions:
        if key == act.dest or key == act.metavar \
           or key in act.option_strings:
            return act
    return None


def remove_action(
        parser: ArgumentParser,
        key: str):
    """
    Hunts through a parser to remove an action based on the given key. The
    key can match either the dest, the metavar, or the option strings.

    :param parser: argument parser to remove the action from

    :param key: value to identify the action by

    :since: 1.0
    """

    found = find_action(parser, key)
    if found is None:
        return

    parser._actions.remove(found)

    if found in parser._optionals._actions:
        parser._optionals._actions.remove(found)

    for grp in parser._action_groups:
        if found in grp._group_actions:
            grp._group_actions.remove(found)


def resplit(
        arglist: Iterable[str],
        sep: str = ",") -> List[str]:
    """
    Collapses comma-separated and multi-specified items into a single
    list. Useful with ``action="append"`` in an argparse
    argument.

    this allows command-line arguments like

    ``-x 1 -x 2, -x 3,4,5 -x ,6,7, -x 8``

    to become

    ``x = [1, 2, 3, 4, 5, 6, 7, 8]``

    :param arglist: original series of arguments to be resplit

    :param sep: separator character

    :since: 1.0
    """

    work = map(str.strip, sep.join(arglist).split(sep))
    return list(filter(None, work))


@contextmanager
def open_output(
        filename: str = "-",
        append: Optional[bool] = None):
    """
    Context manager for a CLI output file.

    Files will be opened for text-mode output, and closed when the
    context exits.

    If the filename is ``"-"`` then stdout will be used as the output file
    stream, but it will not be closed.

    If the filename is ``""`` or ``None`` then `os.devnull` will be used.

    If append is True, the file will be appended to. If append is
    False, the file will be overwritten. If append is None, then the
    file will be overwriten unless it specified with a prefix of
    ``"@"``. This prefix will be stripped from the filename in this
    case only.

    :since: 1.0
    """

    if filename:
        if append is None:
            if filename.startswith("@"):
                filename = filename[1:]
                append = True
            else:
                append = False
    else:
        filename = devnull

    if filename == "-":
        stream = sys.stdout
    else:
        stream = open(filename, "at" if append else "wt")

    yield stream

    if filename != "-":
        stream.close()


def clean_lines(
        lines: Iterable[str],
        skip_comments: bool = True) -> List[str]:
    """
    Filters clean lines from a sequence.

    Each line will be stripped of leading and trailing whitespace.

    If skip_comments is True (the default), then any line with a
    leading hash ('#') will be considered a comment and omitted from
    the output.

    :param lines: Sequence of lines to process

    :param skip_comments: Skip over lines with leading # characters.
      Default, True

    :since: 1.0
    """

    if skip_comments:
        lines = (l.split('#', 1)[0].strip() for l in lines)
    else:
        lines = map(str.strip, lines)

    return list(filter(None, lines))


def read_clean_lines(
        filename: str = "-",
        skip_comments: bool = True) -> List[str]:
    """
    Reads clean lines from a named file. If filename is ``-`` then
    read from `sys.stdin` instead.

    Each line will be stripped of leading and trailing whitespace.

    If skip_comments is True (the default), then any line with a
    leading hash ('#') will be considered a comment and omitted from
    the output.

    Content will be fully collected into a list and the file (if not
    stdin) will be closed before returning.

    :param filename: File name to read lines from, or ``-`` to indicate
      stdin. Default, read from `sys.stdin`

    :param skip_comments: Skip over lines with leading # characters.
      Default, True

    :since: 1.0
    """

    if not filename:
        return []

    elif filename == "-":
        return clean_lines(sys.stdin)

    else:
        with open(filename, "rt") as fin:
            return clean_lines(fin)


def printerr(
        *values: Any,
        sep: str = ' ',
        end: str = '\n',
        flush: bool = False):
    """
    Prints values to stderr by default

    :param values: values to be printed

    :param sep: text inserted between values, defaults to a space

    :param end: text appended after the last value, defaults to a newline

    :param flush: forcibly flush the stream

    :since: 1.0
    """

    # we don't use a partial because docs can't figure out a signature
    # for print
    return print(*values, sep=sep, end=end, file=sys.stderr, flush=flush)


def tabulate(
        headings: Sequence[str],
        data: Any,
        key: Union[Callable[[Any], Tuple], List, Tuple] = None,
        sorting: int = 0,
        quiet: Optional[bool] = None,
        out: TextIO = None):
    """
    Prints tabulated data, with the given headings.

    This function is not resilient -- the headings and data must have
    the same count of rows, nothing will inject empty values.

    Output will be configured to set the columns to their maximum
    width necessary for the longest value from all the rows or the
    heading.

    :param headings: The column titles

    :param data: Rows of data

    :param key: Transformation to apply to each row of data to get the
      actual individual columns. Should be a unary function. Default,
      data is iterated as-is.

    :param sorting: Whether data rows should be sorted and in what
      direction. 0 for no sorting, 1 for ascending, -1 for
      descending. If key is specified, then sorting will be based on
      those transformations. Default, no sorting.

    :param quiet: Whether to print headings or not. Default, only print
      headings if out is a TTY device.

    :param out: Stream to write output to. Default, `sys.stdout`

    :since: 1.0
    """

    if out is None:
        out = sys.stdout

    # The quiet setting has three values. True meaning no header,
    # False meaning header, and None meaning no header if out is not a
    # TTY.
    if quiet is None:
        quiet = not out.isatty()

    if key is not None:
        if isinstance(key, (tuple, list)):
<<<<<<< HEAD
            key = itemgetter(*key)
=======
            key = itemsgetter(*key)
>>>>>>> 9c130c65
        elif not callable(key):
            key = itemsgetter(key)

        # convert data to a list, and apply the key if necessary to find
        # the real columns
        data = map(key, data)

    if sorting:
        data = sorted(data, reverse=(sorting < 0))
    else:
        data = list(data)

    # now we need to compute the maximum width of each columns
    if data:
        widths = [max(len(str(v)) for v in col)
                  for col in zip_longest(*data, fillvalue="")]
    else:
        widths = []

    if headings and not quiet:
        widths = [max(w or 0, len(h or "")) for w, h in
                  zip_longest(widths, headings)]

    # now we create the format string based on the max width of each
    # column plus some spacing.
    fmt = "  ".join(f"{{{c}!s:<{w}}}" for (c, w) in enumerate(widths))

    if headings and not quiet:
        print(fmt.format(*headings), file=out)
        print("  ".join(("-" * h) for h in widths), file=out)

    for row in data:
        print(fmt.format(*row), file=out)


def space_normalize(txt: str) -> str:
    """
    Normalizes the whitespace in txt to single spaces.

    :param txt: Original text

    :since: 1.0
    """

    return " ".join(txt.split())


def int_or_str(value: Any) -> Union[int, str]:
    """
    For use as an argument type where the value may be either an int
    (if it is entirely numeric) or a str.

    :since: 1.0
    """

    if isinstance(value, str):
        try:
            value = int(value)
        except ValueError:
            pass

    elif not isinstance(value, int):
        value = str(value)

    return value


def convert_history(
        history: Dict[str, List[Dict[str, Any]]]) -> List[HistoryEntry]:
    """
    Converts the history dicts as returned from the
    `ClientSession.queryHistory` API into the format `print_history`
    expects.

    Note that the results are a single list, containing the history
    from all tables. By default these will be in the order of the
    table name, then in the order given.

    :param history: mapping of table name to list of history events

    :since: 2.0
    """

    results: List[HistoryEntry] = []
    timeline: List[HistoryEntry] = []

    for table, events in history.items():
        for event in events:
            event_id: int
            event_id = event.get('revoke_event')
            if event_id:
                timeline.append((event_id, table, False, dict(event)))
            event_id = event.get('create_event')
            if event_id:
                timeline.append((event_id, table, True, event))

    timeline.sort(key=itemgetter(0, 1, 2))

    # group edits together
    last_event = None
    edit_index: Dict[Tuple[str, int], Dict[Tuple, Dict[str, Any]]] = {}
    for entry in timeline:
        event_id, table, create, x = entry
        if event_id != last_event:
            edit_index = {}
            last_event = event_id
        key = tuple([x[k] for k in _table_keys[table]])
        prev = edit_index.setdefault((table, event_id), {})
        if key in prev:
            prev_x = prev[key]
            prev_x.setdefault('.related', []).append(entry)
        else:
            prev[key] = x
            results.append(entry)

    return results


def print_history(
        timeline: Sequence[HistoryEntry],
        utc: bool = False,
        show_events: bool = False,
        verbose: bool = False):

    """
    Print history lines using koji's own history formatting. The
    history timeline needs to be in the format koji is expecting. The
    results from `ClientSession.queryHistory` can be converted via the
    `convert_history` function.

    :param timeline: A sequence of history events to display

    :param utc: output timestamps in UTC instead of local time

    :param show_events: print the individual event IDs

    :param verbose: enables show_events and some additional output

    :since: 2.0
    """

    Opts = namedtuple('Opts', ['utc', 'events', 'verbose'])
    options = Opts(utc, show_events, verbose)

    for event in timeline:
        _print_histline(event, options=options)


def print_history_results(
        timeline: Dict[str, List[Dict[str, Any]]],
        utc: bool = False,
        show_events: bool = False,
        verbose: bool = False):

    """
    Prints history lines using koji's own history formatting. The
    history timeline should be in the format as returned by the
    `ClientSession.queryHistory` API.

    This is a convenience function that combines the `convert_history`
    and `print_history` functions.

    :param timeline: A sequence of history events to display

    :param utc: output timestamps in UTC instead of local time

    :param show_events: print the individual event IDs

    :param verbose: enables show_events and some additional output

    :since: 2.0
    """

    history = convert_history(timeline)
    return print_history(history, utc, show_events, verbose)


class SmokyDingo(metaclass=ABCMeta):
    """
    Base class for new sub-commands in Koji. Subclasses may be
    referenced via an entry point under the koji_smoky_dingo group to
    be loaded at runtime by the kojismokydingometa Koji client plugin.

    Summary of behavior is as follows

    * kojismokydingometa plugin loads when koji client launches

    * the meta plugin loads all `koji_smoky_dingo` entry points

    * each entry point name is a command name, and the reference should
      resolve to a subclass of `SmokyDingo`

    * each entry point is instantiated, and presented to the koji cli
      as a new sub-command

    * if the sub-command is invoked, then the `SmokyDingo` instance is
      called, this triggers the following:

      * the `SmokyDingo.parser` method provides an ArgumentParser
        instance which it then decorates with arguments by passing it
        to `SmokyDingo.arguments`

      * the `SmokyDingo.validate` method provides a chance to validate
        and/or manipulate the parsed arguments

      * the `SmokyDingo.activate` method authenticates with the hub

      * the `SmokyDingo.pre_handle` method verifies that any required
        permissions are present for the user

      * the `SmokyDingo.handle` method invokes the actual work of the
        sub-command
    """

    group: str = "misc"
    """
    The koji CLI group that this command will be displayed under in
    the help output
    """

    description: str = "A CLI Plugin"
    """
    Short description of this command, for use in the help output
    """

    # permission name required for use of this command. A value of
    # None indicates anonymous access. Checked in the pre_handle
    # method.
    permission: str = None
    """
    permission name required for use of this command. A value of None
    indicates anonymous access.
    """

    def __init__(self, name: str = None):
        """
        :param name: The name that this command is being represented as
        """

        if name is not None:
            self.name: str = name

        elif getattr(self, "name", None) is None:
            # check that the class doesn't already define a name as a
            # default. Failing that, use a squished version of the
            # classname
            self.name = type(self).__name__.lower()

        # this is used to register the command with koji in a manner
        # that it expects to deal with
        self.__name__: str = "handle_" + self.name.replace("-", "_")

        # this is necessary for koji to recognize us as a cli command.
        # We only set this on instances, not on the class itself,
        # because it is only the instances which should be used that
        # way.
        self.exported_cli: bool = True

        # allow a docstr to be specified on subclasses, but if absent
        # let's set it based on the group and description.
        if getattr(self, "__doc__", None) is None:
            desc = space_normalize(self.description)
            self.__doc__ = f"[{self.group}] {desc}"
        else:
            desc = space_normalize(self.__doc__)
            if not desc.startswith("["):
                desc = f"[{self.group}] {desc}"
            self.__doc__ = desc

        # populated by the get_plugin_config method
        self.config: Dict[str, Any] = None

        # these will be populated once the command instance is
        # actually called
        self.goptions: GOptions = None
        self.session: ClientSession = None


    def get_plugin_config(self, key: str, default: Any = None) -> Any:
        """
        fetch a configuration value for this command under the given
        key. If no configuration is found, returns the default.

        :param key: the configuration key name
        :param default: value to return if no configuration is found
        """

        if self.config is None:
            profile = self.goptions.profile if self.goptions else None
            self.config = load_plugin_config(self.name, profile)

        return self.config.get(key, default)


    @property
    @lru_cache(1)
    def enabled(self):
        val = self.get_plugin_config("enabled", "1")
        return val and val.lower() in ("1", "yes", "true")


    def parser(self) -> ArgumentParser:
        """
        Creates a new ArgumentParser instance and decorates it with
        arguments from the `arguments` method.
        """

        invoke = f"{basename(sys.argv[0])} {self.name}"
        argp = ArgumentParser(prog=invoke, description=self.description)
        return self.arguments(argp) or argp


    def arguments(
            self,
            parser: ArgumentParser) -> Optional[ArgumentParser]:
        """
        Override to add relevant arguments to the given parser
        instance.  May return an alternative parser instance or None.

        :param parser: the parser to decorate with additional arguments
        """

        pass


    def validate(
            self,
            parser: ArgumentParser,
            options: Namespace) -> None:
        """
        Override to perform validation on options values. Return value is
        ignored, use `parser.error` if needed.
        """

        pass


    def pre_handle(
            self,
            options: Namespace) -> None:
        """
        Verify necessary permissions are in place before attempting any
        further calls.
        """

        if self.permission and self.session:
            session = self.session
            userinfo = session.getLoggedInUser()
            userperms = session.getUserPerms(userinfo["id"]) or ()

            if not (self.permission in userperms or "admin" in userperms):
                msg = f"Insufficient permissions for command {self.name}"
                raise NotPermitted(msg)


    @abstractmethod
    def handle(self,
               options: Namespace) -> Optional[int]:
        """
        Perform the full set of actions for this command.
        """

        pass


    def activate(self) -> None:
        """
        Activate our session. This is triggered after validate, before
        pre_handle and handle

        The session and goptions attributes will have been set just
        prior.
        """

        if self.session:
            return activate_session(self.session, self.goptions)


    def deactivate(self) -> None:
        """
        Deactivate our session. This is triggered after handle has
        completed, either normally or by raising an exception.

        The session and goptions attributes will be cleared just
        after.
        """

        if self.session:
            try:
                self.session.logout()
            except BaseException:
                pass


    def __call__(
            self,
            goptions: GOptions,
            session: ClientSession,
            args: List[str] = None) -> int:
        """
        This is the koji CLI handler interface. The global options, the
        session, and the unparsed command arguments are provided.
        """

        self.goptions = goptions
        self.session = session

        parser = self.parser()
        options = parser.parse_args(args)

        self.validate(parser, options)

        try:
            self.activate()
            self.pre_handle(options)
            return self.handle(options) or 0

        except KeyboardInterrupt:
            printerr()
            return 130

        except GenericError as kge:
            printerr(kge)
            return -1

        except BadDingo as bad:
            printerr(bad)
            return -2

        except Exception:
            # koji CLI hides tracebacks from us. If something goes
            # wrong, we want to see it
            import traceback
            traceback.print_exc()
            raise

        finally:
            self.deactivate()
            self.goptions = None
            self.session = None


class AnonSmokyDingo(SmokyDingo, metaclass=ABCMeta):
    """
    A SmokyDingo which upon activation will connect to koji hub, but
    will not authenticate. This means only hub RPC endpoints which do
    not require some permission will work. This is normal for most
    read-only informational endpoints.
    """

    group = "info"
    permission = None


    def __init__(self, name=None):
        super().__init__(name)

        # koji won't even bother fully authenticating our session for
        # this command if we tweak the name like this. Since
        # subclasses of this are meant to be anonymous commands
        # anyway, we may as well omit the session init
        self.__name__ = "anon_handle_" + self.name.replace("-", "_")


    def activate(self):
        # rather than logging on, we only open a connection
        if self.session:
            ensure_connection(self.session)


    def pre_handle(self, options):
        # do not check permissions at all, we won't be logged in
        pass


class AdminSmokyDingo(SmokyDingo, metaclass=ABCMeta):
    """
    A SmokyDingo which checks for the 'admin' permission after
    activation.
    """

    group = "admin"
    permission = "admin"


class TagSmokyDingo(SmokyDingo, metaclass=ABCMeta):
    """
    A SmokyDingo which checks for the 'tag' or 'admin' permission after
    activation.
    """

    group = "admin"
    permission = "tag"


class TargetSmokyDingo(SmokyDingo, metaclass=ABCMeta):
    """
    A SmokyDingo which checks for the 'target' or 'admin' permission
    after activation.
    """

    group = "admin"
    permission = "target"


class HostSmokyDingo(SmokyDingo, metaclass=ABCMeta):
    """
    A SmokyDingo which checks for the 'host' or 'admin' permisson
    after activation.
    """

    group = "admin"
    permission = "host"


#
# The end.<|MERGE_RESOLUTION|>--- conflicted
+++ resolved
@@ -384,11 +384,7 @@
 
     if key is not None:
         if isinstance(key, (tuple, list)):
-<<<<<<< HEAD
-            key = itemgetter(*key)
-=======
             key = itemsgetter(*key)
->>>>>>> 9c130c65
         elif not callable(key):
             key = itemsgetter(key)
 
