--- conflicted
+++ resolved
@@ -152,12 +152,9 @@
     tags = unique((as_taginfo(session, t) for t in tag_list), key="id")
     targets = gather_affected_targets(session, tags)
 
-<<<<<<< HEAD
-=======
     if build_tags:
         targets = unique(targets, key="build_tag_name")
 
->>>>>>> 9c130c65
     if not quiet:
         if build_tags:
             printerr(f"Found {len(targets)} affected build tags inheriting:")
@@ -166,17 +163,10 @@
 
         for tagname in sorted(tag["name"] for tag in tags):
             printerr(" ", tagname)
-<<<<<<< HEAD
 
         if targets:
             printerr()
 
-=======
-
-        if targets:
-            printerr()
-
->>>>>>> 9c130c65
     if not targets:
         return 1
 
@@ -187,14 +177,6 @@
                  sorting=1,
                  quiet=quiet)
 
-<<<<<<< HEAD
-    else:
-        attr = 'build_tag_name' if build_tags else 'name'
-        albl = "Build Tag" if build_tags else "Target"
-        tabulate((albl,),
-                 targets,
-                 key=(attr,),
-=======
     elif build_tags:
         tabulate(("Build Tag", ),
                  targets,
@@ -206,7 +188,6 @@
         tabulate(("Target", ),
                  targets,
                  key=("name", ),
->>>>>>> 9c130c65
                  sorting=1,
                  quiet=quiet)
 
